/*******************************************************************************
 * MIT License
 *
 * Copyright (c) 2018 Leonardo Gates
 *
 * Permission is hereby granted, free of charge, to any person obtaining a copy
 * of this software and associated documentation files (the "Software"), to deal
 * in the Software without restriction, including without limitation the rights
 * to use, copy, modify, merge, publish, distribute, sublicense, and/or sell
 * copies of the Software, and to permit persons to whom the Software is
 * furnished to do so, subject to the following conditions:
 *
 * The above copyright notice and this permission notice shall be included in all
 * copies or substantial portions of the Software.
 *
 * THE SOFTWARE IS PROVIDED "AS IS", WITHOUT WARRANTY OF ANY KIND, EXPRESS OR
 * IMPLIED, INCLUDING BUT NOT LIMITED TO THE WARRANTIES OF MERCHANTABILITY,
 * FITNESS FOR A PARTICULAR PURPOSE AND NONINFRINGEMENT. IN NO EVENT SHALL THE
 * AUTHORS OR COPYRIGHT HOLDERS BE LIABLE FOR ANY CLAIM, DAMAGES OR OTHER
 * LIABILITY, WHETHER IN AN ACTION OF CONTRACT, TORT OR OTHERWISE, ARISING FROM,
 * OUT OF OR IN CONNECTION WITH THE SOFTWARE OR THE USE OR OTHER DEALINGS IN THE
 * SOFTWARE.
 ******************************************************************************/

"use strict";

/**
 * @typedef {Object} WebpackFinder
 * @property {Object} module The module object.
 */

/**
 * @typedef {Object} WebpackPrototypeFinder
 * @property {string[]} prototypes All prototypes to search for.
 */

/**
 * @typedef {Object} WebpackPropertyFinder
 * @property {string[]} properties All properties to search for.
 */

/**
 * @typedef {Object} WebpackDisplayNameFinder
 * @property {string} displayName The display name to search for.
 */

/**
 * @typedef {Object} WebpackModuleIdFinder
 * @property {int} id The ID to locate.
 */

/**
 * @typedef {Object} WebpackDispatchFinder
 * @property {string[]} dispatchNames All dispatch names to search for.
 */

/**
 * @typedef {Object} WebpackModuleSearcher
 * @desc Returns various functions that can scan for webpack modules.
 * @property {WebpackFinder} find Recursively iterates all webpack modules to
 *      the callback function.
 * @property {WebpackPrototypeFinder} findByUniquePrototypes Iterates all modules looking for the
 *      defined prototypes.
 * @property {WebpackPropertyFinder} findByUniqueProperties Iterates all modules look for the
 *      defined properties.
 * @property {WebpackDisplayNameFinder} findByDisplayName Iterates all modules looking for the specified
 *      display name.
 * @property {WebpackModuleIdFinder} findByDispatchToken Iterates all modules looking for the specified dispatch
 *      token by its ID.
 * @property {WebpackDispatchFinder} findByDispatchNames Iterates all modules looking for the specified
 *      dispatch names.
 */

/**
 * @typedef {Object} CachedModules
 * @desc Cached Webpack modules for internal access.
 * @property {Object} NonceGenerator Internal nonce generator used for generating unique IDs from the current time.
 * @property {Object} ChannelStore Internal channel resolver for retrieving a list of all channels available.
 * @property {Object} EmojiStore Internal emoji parser that's used to translate emojis sent in messages.
 * @property {Object} GlobalTypes Internal message action types and constants for events.
 * @property {Object} GuildStore Internal Guild resolver for retrieving a list of all guilds currently in.
 * @property {Object} HighlightJS Internal code based library responsible for highlighting code blocks.
 * @property {Object} MessageCreator Internal message parser that's used to translate tags to Discord symbols.
 * @property {Object} MessageController Internal message controller used to receive, send and delete messages.
 * @property {Object} MessageDispatcher Internal message dispatcher for pending queued messages.
 * @property {Object} MessageQueue Internal message Queue store for pending parsing.
 * @property {Object} UserStore Internal user resolver for retrieving all users known.
 */

/**
 * @typedef {Object} TimedMessage
 * @desc Contains a timed message pending deletion.
 * @property {string} messageId The identification tag of the timed message.
 * @property {string} channelId The channel's identifier that this message was sent to.
 * @property {Date} expireTime The time to purge the message from the channel.
 */

/**
 * @typedef {Object} ChannelPassword
 * @desc Contains the primary and secondary keys used to encrypt or decrypt messages in a channel.
 * @property {string} primary The primary key used for the inner cipher.
 * @property {string} secondary The secondary key used for the outer cipher.
 */

/**
 * @typedef {Object} PublicKeyInfo
 * @desc Contains information given an input public key.
 * @property {string} fingerprint The SHA-256 sum of the public key.
 * @property {string} algorithm The public key's type ( DH | ECDH ) extracted from the metadata.
 * @property {int} bit_length The length, in bits, of the public key's security.
 */

/**
 * @typedef {Object} UpdateInfo
 * @desc Contains information regarding a blacklisted update.
 * @property {string} version Reported version of the blacklisted update.
 * @property {string} payload The raw update payload.
 * @property {boolean} valid The signature was marked as valid.
 * @property {string} hash Checksum of the update data.
 * @property {string} signature The signed PGP signature for the update payload.
 * @property {string} changelog Reported changes that occurred during this update.
 */

/**
 * @typedef {Object} LocalChannelState
 * @desc Contains per-channel specific information.
 * @property {boolean} autoEncrypt Whether automatic encryption is enabled for this channel.
 */

/**
 * @typedef {Object} Config
 * @desc Contains the configuration data used for the plugin.
 * @property {string} version The version of the configuration.
 * @property {boolean} useEmbeds Whether to use embeds for dispatching encrypted messages.
 * @property {Array<{channelId: string, LocalChannelState}>} channelSettings Settings local to a channel.
 * @property {string} defaultPassword The default key to encrypt or decrypt message with,
 *      if not specifically defined.
 * @property {string} decryptedPrefix This denotes the string that should be prepended to messages
 *      that have been successfully decrypted.
 * @property {string} decryptedColor This denotes the color of a decrypted message's text.
 *      This only applies to messages that have been successfully decrypted.
 * @property {string} encodeMessageTrigger The suffix trigger which, once appended to the message,
 *      forces encryption even if a key is not specifically defined for this channel.
 * @property {number} encryptScanDelay If using timed scanning events in case hooked events fail,
 *      this denotes how often, in milliseconds, to scan the window for new messages and decrypt them.
 * @property {number} encryptMode The index of the ciphers to use for message encryption.
 * @property {string} encryptBlockMode The block operation mode of the ciphers used to encrypt message.
 * @property {boolean} encodeAll If enabled, automatically forces all messages sent to be encrypted if a
 *      ChannelPassword object is defined for the current channel..
 * @property {boolean} localStates Localizes settings to the local channel.
 * @property {string} paddingMode The short-hand padding scheme to used to align all messages to the cipher's
 *      block length.
 * @property {{channelId: string, password: ChannelPassword}} passList Storage containing all channels with
 *      passwords defined for encryption of new messages and decryption of currently encrypted messages.
 * @property {string} up1Host The full URI host of the Up1 service to use for encrypted file uploads.
 * @property {string} up1ApiKey If specified, contains the API key used for authentication with the up1Host.
 * @property {Array<TimedMessage>} timedMessages Contains all logged timed messages pending deletion.
 * @property {number} timedMessageExpires How long after a message is sent should it be deleted in seconds.
 * @property {boolean} automaticUpdates Whether to automatically check for updates.
 * @property {Array<UpdateInfo>} blacklistedUpdates Updates to ignore due to being blacklisted.
 */

/**
 * @typedef {Object} UpdateCallback
 * @desc The function to execute after an update has been retrieved or if an error occurs.
 * @property {UpdateInfo} [info] The update's information if valid.
 */

/**
 * @typedef {Object} ModulePredicate
 * @desc Predicate for searching module.
 * @property {*} module Module to test.
 * @return {boolean} Returns `true` if `module` matches predicate.
 */

/**
 * @typedef {Object} GetResultCallback
 * @desc The function to execute at the end of a GET request containing the result or error that occurred.
 * @property {int} statusCode The HTTP static code of the operation.
 * @property {string|null} The HTTP error string if an error occurred.
 * @property {string} data The returned data from the request.
 * @return {boolean} Returns true if the data was parsed successfully.
 */

/**
 * @typedef {Object} CodeBlockDescriptor
 * @desc Indicates the values present in a markdown-styled code block.
 * @property {int} start_pos The starting position of the code block.
 * @property {int} end_pos The ending position of the code block.
 * @property {string} language The language identifier of the code within this block.
 * @property {string} raw_code The raw code within the code block.
 * @property {string} captured_block The entire markdown formatted code block.
 */

/**
 * @typedef {Object} EmojiDescriptor
 * @desc Indicates an emoji's name and snowflake ID.
 * @property {boolean} animated Whether this emoji is animated.
 * @property {string} formatted The full formatted string for the emoji. ( <:# NAME #:# SNOWFLAKE #> )
 * @property {string} name The actual name of the emoji. Example: "thonk"
 * @property {string} snowflake The integer snowflake ID for this emoji.
 */

/**
 * @typedef {Object} PBKDF2Callback
 * @desc The function to execute after an async request for PBKDF2 is completed containing the result or error.
 * @property {string} error The error that occurred during processing or null on success.
 * @property {string} hash The hash either as a hex or Base64 encoded string ( or null on failure ).
 */

/**
 * @typedef {Object} EncryptedFileCallback
 * @desc The function to execute when a file has finished being encrypted.
 * @property {string} error_string The error that occurred during operation or null if no error occurred.
 * @property {Buffer} encrypted_data The resulting encrypted buffer as a Buffer() object.
 * @property {string} identity The encoded identity of the encrypted file.
 * @property {string} seed The initial seed used to decrypt the encryption keys of the file.
 */

/**
 * @typedef {Object} UploadedFileCallback
 * @desc The function to execute after a file has been uploaded to an Up1 service.
 * @property {string} error_string The error that occurred or null if no error occurred.
 * @property {string} file_url The URL of the uploaded file/
 * @property {string} deletion_link The link used to delete the file.
 * @property {string} encoded_seed The encoded encryption key used to decrypt the file.
 */

/**
 * @typedef {Object} ScryptCallback
 * @desc The function to execute for Scrypt based status updates.
 *      The function must return false repeatedly upon each call to have Scrypt continue running.
 *      Once [progress] === 1.f AND [key] is defined, no further calls will be made.
 * @property {string} error The error message encountered or null.
 * @property {real} progress The percentage of the operation completed. This ranges from [ 0.00 - 1.00 ].
 * @property {Buffer} result The output result when completed or null if not completed.
 * @returns {boolean} Returns false if the operation is to continue running or true if the cancel the running
 *      operation.
 */

/**
 * @typedef {Object} HashCallback
 * @desc The function to execute once the hash is calculated or an error has occurred.
 * @property {string} error The error that occurred or null.
 * @property {string} hash The hex or Base64 encoded result.
 */

/**
 * @typedef {Object} ClipboardInfo
 * @desc Contains extracted data from the current clipboard.
 * @property {string} mime_type The MIME type of the extracted data.
 * @property {string|null} name The name of the file, if a file was contained in the clipboard.
 * @property {Buffer|null} data The raw data contained in the clipboard as a Buffer.
 */

/**
 * @typedef {Object} ProcessedMessage
 * @desc Contains a processed message with additional data.
 * @property {boolean} url Whether the message has any parsed URLs within it.
 * @property {boolean} code Whether the message has any parsed code blocks within it.
 * @property {boolean} emoji Whether the message has any parsed emojis within it.
 * @property {string} html The raw message's HTML.
 */

/**
 * @typedef {Object} UserTags
 * @desc Extracted user tagging information from an input message.
 * @property {string} processed_message The processed message containing user tags with the discriminator removed.
 * @property {Array<string>} user_tags All extracted user tags from the message.
 */

/**
 * @typedef {Object} URLInfo
 * @desc Contains information of a message containing any URLs.
 * @property {boolean} url Whether the input message contained any parsed URLs.
 * @property {string} html The raw formatted HTML containing any parsed URLs.
 */

/**
 * @typedef {Object} CodeBlockInfo
 * @desc Contains information of a message containing code blocks.
 * @property {boolean} code Whether the input message contained any parsed code blocks.
 * @property {string} html The raw formatted HTML containing any parsed code blocks.
 */

/**
 * @typedef {Object} EmojiInfo
 * @desc Contains information of a message containing emojis.
 * @property {boolean} emoji Whether the input message contained any parsed emojis.
 * @property {string} html The raw formatted HTML containing any parsed emoji images.
 */

/**
 * @typedef {Object} LibraryInfo
 * @desc Contains the library and necessary information.
 * @property {boolean} requiresNode Whether this library relies on NodeJS internal support.
 * @property {boolean} requiresBrowser Whether this library is meant to be run in a browser.
 * @property {string} code The raw code for execution defined in the library.
 */

/**
 * @typedef {Object} LibraryDefinition
 * @desc Contains a definition of a raw library executed upon plugin startup.
 * @property {string} name The name of the library file.
 * @property {LibraryInfo} info The library info.
 */

/**
 * @module discordCrypt
 * @desc Use a scoped variable to protect the internal state of the plugin.
 * @type {_discordCrypt}
 */
const discordCrypt = ( () => {

    /**
     * @private
     * @desc Master database password. This is a Buffer() containing a 256-bit key.
     * @type {Buffer|null}
     */
    let _masterPassword = null;

    /**
     * @private
     * @desc Message scanning interval handler's index. Used to stop any running handler.
     *      Defined only if hooking of modules failed.
     * @type {int}
     */
    let _scanInterval;

    /**
     * @private
     * @desc The index of the handler used to reload the toolbar.
     *      Defined only if hooking of modules failed.
     * @type {int}
     */
    let _toolbarReloadInterval;

    /**
     * @private
     * @desc The index of the handler used for automatic update checking.
     * @type {int}
     */
    let _updateHandlerInterval;

    /**
     * @private
     * @desc The index of the handler used for timed message deletion.
     * @type {int}
     */
    let _timedMessageInterval;

    /**
     * @private
     * @desc The main message update event dispatcher used by Discord. Resolved upon startup.
     * @type {Object|null}
     */
    let _messageUpdateDispatcher = null;

    /**
     * @private
     * @desc The configuration file currently in use. Only valid after decryption of the configuration database.
     * @type {Config|null}
     */
    let _configFile = null;

    /**
     * @private
     * @desc Used to cache webpack modules.
     * @type {CachedModules}
     */
    let _cachedModules = {};

    /**
     * @private
     * @desc Stores the private key object used in key exchanges.
     * @type {Object}
     */
    let _privateExchangeKey;

    /**
     * @private
     * @desc Stores the compressed PGP public key used for update verification.
     * @type {string}
     */
    let _signingKey = '/* KEY USED FOR UPDATE VERIFICATION GOES HERE. DO NOT REMOVE. */';

    /**
     * @private
     * @desc Stores the update data for applying later on.
     * @type {UpdateInfo}
     */
    let _updateData = {};

    /**
     * @private
     * @desc Oddly enough, you're allowed to perform a prototype attack to override the freeze() function.
     *      So just backup the function code here in case it gets attacked in the future.
     * @type {function}
     */
    let _freeze = Object.freeze;

    /**
     * @protected
     * @class
     * @desc Main plugin prototype.
     */
    class _discordCrypt
    {

        /* ========================================================= */

        /**
         * @public
         * @desc Initializes an instance of _discordCrypt.
         * @example
         * let instance = new _discordCrypt();
         */
        constructor() {

            /* ============================================ */

            /**
             * Discord class names that changes ever so often because they're douches.
             * These will usually be the culprit if the plugin breaks.
             */

            /**
             * @desc Used to scan each message for an encrypted message.
             * @type {string}
             */
            this._messageMarkupClass = '.markup-2BOw-j .inline';

            /**
             * @desc Used to scan each message for an embedded encrypted message.
             * @type {string}
             */
            this._embedDescriptionClass = '.embedDescription-1Cuq9a';

            /**
             * @desc Used to find the search toolbar to inject all option buttons.
             * @type {string}
             */
            this._searchUiClass = '.search .search-bar';
            /**
             * @desc Used to hook messages being sent.
             * @type {string}
             */
            this._channelTextAreaClass = '.content-yTz4x3 textarea';

            /**
             * @desc Used to assign the correct image class to parsed emojis.
             * @type {string}
             */
            this._emojisClass = 'emoji jumboable da-emoji da-jumboable';

            /**
             * @desc Used to detect if the autocomplete dialog is opened.
             * @type {string}
             */
            this._autoCompleteClass = '.autocomplete-1vrmpx';

            /* ============================================ */

            /**
             * @desc Defines what an encrypted message starts with. Must be 4x UTF-16 bytes.
             * @type {string}
             */
            this._encodedMessageHeader = "⢷⢸⢹⢺";

            /**
             * @desc Defines what a public key message starts with. Must be 4x UTF-16 bytes.
             * @type {string}
             */
            this._encodedKeyHeader = "⢻⢼⢽⢾";

            /**
             * @desc Defines what the header of an encrypted message says.
             * @type {string}
             */
            this._messageHeader = '-----ENCRYPTED MESSAGE-----';

            /**
             * @desc Indexes of each dual-symmetric encryption mode.
             * @type {int[]}
             */
            this._encryptModes = [
                /* Blowfish(Blowfish, AES, Camellia, IDEA, TripleDES) */
                0, 1, 2, 3, 4,
                /* AES(Blowfish, AES, Camellia, IDEA, TripleDES) */
                5, 6, 7, 8, 9,
                /* Camellia(Blowfish, AES, Camellia, IDEA, TripleDES) */
                10, 11, 12, 13, 14,
                /* IDEA(Blowfish, AES, Camellia, IDEA, TripleDES) */
                15, 16, 17, 18, 19,
                /* TripleDES(Blowfish, AES, Camellia, IDEA, TripleDES) */
                20, 21, 22, 23, 24
            ];

            /**
             * @desc Symmetric block modes of operation.
             * @type {string[]}
             */
            this._encryptBlockModes = [
                'CBC', /* Cipher Block-Chaining */
                'CFB', /* Cipher Feedback Mode */
                'OFB', /* Output Feedback Mode */
            ];

            /**
             * @desc Shorthand padding modes for block ciphers referred to in the code.
             * @type {string[]}
             */
            this._paddingModes = [
                'PKC7', /* PKCS #7 */
                'ANS2', /* ANSI X.923 */
                'ISO1', /* ISO-10126 */
                'ISO9', /* ISO-97972 */
            ];

            /**
             * @desc Defines the CSS for the application overlays.
             * @type {string}
             */
            this._appCss =
                `/* ----- APPLICATION CSS GOES HERE DURING COMPILATION. DO NOT REMOVE. ------ */`;

            /**
             * @desc Contains the raw HTML used to inject into the search descriptor providing menu icons.
             * @type {string}
             */
            this._toolbarHtml =
                `/* ----- APPLICATION TOOLBAR GOES HERE DURING COMPILATION. DO NOT REMOVE. ------ */`;

            /**
             * @desc Contains the raw HTML injected into the overlay to prompt for the master password for database
             *      unlocking.
             * @type {string}
             */
            this._masterPasswordHtml =
                `/* ----- APPLICATION UNLOCKING GOES HERE DURING COMPILATION. DO NOT REMOVE. ------ */`;

            /**
             * @desc Defines the raw HTML used describing each option menu.
             * @type {string}
             */
            this._settingsMenuHtml =
                `/* ----- SETTINGS GOES HERE DURING COMPILATION. DO NOT REMOVE. ------ */`;

            /**
             * @desc The Base64 encoded SVG containing the unlocked status icon.
             * @type {string}
             */
            this._unlockIcon = "PHN2ZyBjbGFzcz0iZGMtc3ZnIiBmaWxsPSJsaWdodGdyZXkiIGhlaWdodD0iMjBweCIgdmlld0JveD0iMCAwI" +
                "DI0IDI0IiB3aWR0aD0iMjBweCIgeG1sbnM9Imh0dHA6Ly93d3cudzMub3JnLzIwMDAvc3ZnIj48cGF0aCBkPSJNMTIgMTdjMS4xI" +
                "DAgMi0uOSAyLTJzLS45LTItMi0yLTIgLjktMiAyIC45IDIgMiAyem02LTloLTFWNmMwLTIuNzYtMi4yNC01LTUtNVM3IDMuMjQgN" +
                "yA2aDEuOWMwLTEuNzEgMS4zOS0zLjEgMy4xLTMuMSAxLjcxIDAgMy4xIDEuMzkgMy4xIDMuMXYySDZjLTEuMSAwLTIgLjktMiAyd" +
                "jEwYzAgMS4xLjkgMiAyIDJoMTJjMS4xIDAgMi0uOSAyLTJWMTBjMC0xLjEtLjktMi0yLTJ6bTAgMTJINlYxMGgxMnYxMHoiPjwvc" +
                "GF0aD48L3N2Zz4=";

            /**
             * @desc The Base64 encoded SVG containing the locked status icon.
             * @type {string}
             */
            this._lockIcon = "PHN2ZyBjbGFzcz0iZGMtc3ZnIiBmaWxsPSJsaWdodGdyZXkiIGhlaWdodD0iMjBweCIgdmlld0JveD0iMCAwIDI" +
                "0IDI0IiB3aWR0aD0iMjBweCIgeG1sbnM9Imh0dHA6Ly93d3cudzMub3JnLzIwMDAvc3ZnIj48ZGVmcz48cGF0aCBkPSJNMCAwaDI" +
                "0djI0SDBWMHoiIGlkPSJhIi8+PC9kZWZzPjxjbGlwUGF0aCBpZD0iYiI+PHVzZSBvdmVyZmxvdz0idmlzaWJsZSIgeGxpbms6aHJ" +
                "lZj0iI2EiLz48L2NsaXBQYXRoPjxwYXRoIGNsaXAtcGF0aD0idXJsKCNiKSIgZD0iTTEyIDE3YzEuMSAwIDItLjkgMi0ycy0uOS0" +
                "yLTItMi0yIC45LTIgMiAuOSAyIDIgMnptNi05aC0xVjZjMC0yLjc2LTIuMjQtNS01LTVTNyAzLjI0IDcgNnYySDZjLTEuMSAwLTI" +
                "gLjktMiAydjEwYzAgMS4xLjkgMiAyIDJoMTJjMS4xIDAgMi0uOSAyLTJWMTBjMC0xLjEtLjktMi0yLTJ6TTguOSA2YzAtMS43MSA" +
                "xLjM5LTMuMSAzLjEtMy4xczMuMSAxLjM5IDMuMSAzLjF2Mkg4LjlWNnpNMTggMjBINlYxMGgxMnYxMHoiLz48L3N2Zz4=";

            /**
             * @desc These contain all _libraries that will be loaded dynamically in the current JS VM.
             * @type {LibraryDefinition}
             */
            this._libraries = {
                /* ----- LIBRARY DEFINITIONS GO HERE DURING COMPILATION. DO NOT REMOVE. ------ */
            };
        }

        /* ==================== STANDARD CALLBACKS ================= */

        /**
         * @public
         * @desc Returns the name of the plugin.
         * @returns {string}
         */
        getName() {
            return 'DiscordCrypt';
        }

        /**
         * @public
         * @desc Returns the description of the plugin.
         * @returns {string}
         */
        getDescription() {
            return 'Provides secure messaging for Discord using various cryptography standards.';
        }

        /**
         * @public
         * @desc Returns the plugin's original author.
         * @returns {string}
         */
        getAuthor() {
            return 'leogx9r';
        }

        /**
         * @public
         * @desc Returns the current version of the plugin.
         * @returns {string}
         */
        getVersion() {
            return '1.5.11';
        }

        /**
         * @public
         * @desc Starts the script execution. This is called by BetterDiscord if the plugin is enabled.
         */
        start() {
            /* Backup class instance. */
            const self = this;

            /* Perform idiot-proof check to make sure the user named the plugin `_discordCrypt.plugin.js` */
            if ( !_discordCrypt._validPluginName() ) {
                global.smalltalk.alert(
                    'Hi There! - DiscordCrypt',
                    "Oops!\r\n\r\n" +
                    "It seems you didn't read DiscordCrypt's usage guide. :(\r\n" +
                    "You need to name this plugin exactly as follows to allow it to function correctly.\r\n\r\n" +
                    `\t${_discordCrypt._getPluginName()}\r\n\r\n\r\n` +
                    "You should probably check the usage guide again just in case you missed anything else. :)"
                );
                return;
            }

            /* Perform startup and load the config file if not already loaded. */
            if ( !_configFile ) {
                /* Load the master password. */
                this._loadMasterPassword();

                /* Don't do anything further till we have a configuration file. */
                return;
            }

            /* Don't check for updates if running a debug version. */
            if ( !_discordCrypt._shouldIgnoreUpdates( this.getVersion() ) && _configFile.automaticUpdates ) {
                /* Check for any new updates. */
                this._checkForUpdates();

                /* Add an update handler to check for updates every 60 minutes. */
                _updateHandlerInterval = setInterval( () => {
                    self._checkForUpdates();
                }, 3600000 );
            }

            /* Get module searcher for caching. */
            const searcher = _discordCrypt._getWebpackModuleSearcher();

            /* Resolve and cache all modules needed. */
            _cachedModules = {
                NonceGenerator: searcher
                    .findByUniqueProperties( [ "extractTimestamp", "fromTimestamp" ] ),
                EmojiStore: searcher
                    .findByUniqueProperties( [ 'translateSurrogatesToInlineEmoji', 'getCategories' ] ),
                MessageCreator: searcher
                    .findByUniqueProperties( [ "createMessage", "parse", "unparse" ] ),
                MessageController: searcher
                    .findByUniqueProperties( [ "sendClydeError", "sendBotMessage" ] ),
                MarkdownParser: searcher
                    .findByUniqueProperties( [ "parseInline", "defaultParseBlock" ] ),
                GlobalTypes: searcher
                    .findByUniqueProperties( [ "ActionTypes", "ActivityTypes" ] ),
                MessageDispatcher: searcher
                    .findByUniqueProperties( [ "dispatch", "maybeDispatch", "dirtyDispatch" ] ),
                MessageQueue: searcher
                    .findByUniqueProperties( [ "enqueue", "handleSend", "handleResponse" ] ),
                UserStore: searcher
                    .findByUniqueProperties( [ "getUser", "getUsers", "findByTag" ] ),
                GuildStore: searcher
                    .findByUniqueProperties( [ "getGuild", "getGuilds" ] ),
                ChannelStore: searcher
                    .findByUniqueProperties( [ "getChannel", "getChannels", "getDMFromUserId", 'getDMUserIds' ] ),
                HighlightJS: searcher
                    .findByUniqueProperties( [ "initHighlighting", "highlightBlock", "highlightAuto" ] ),
            };

            /* Throw an error if a cached module can't be found. */
            for ( let prop in _cachedModules ) {
                if ( typeof _cachedModules[ prop ] !== 'object' ) {
                    global.smalltalk.alert( 'Error Loading DiscordCrypt', `Could not find requisite module: ${prop}` );
                    return;
                }
            }

            /* Hook switch events as the main event processor. */
            if ( !this._hookMessageCallbacks() ) {
                /* The toolbar fails to properly load on switches to the friends list. Create an interval to do this. */
                _toolbarReloadInterval = setInterval( () => {
                    self._loadToolbar();
                    self._attachHandler();
                }, 5000 );
            }
            else {
                setImmediate( () => {
                    /* Add the toolbar. */
                    this._loadToolbar();

                    /* Attach the message handler. */
                    this._attachHandler();
                } );
            }

            /* Block tracking and analytics. */
            this._blockTracking();

            /* Process any blocks on an interval since Discord loves to throttle messages. */
            _scanInterval = setInterval( () => {
                self._decodeMessages();
            }, _configFile.encryptScanDelay );

            /* Setup the timed message handler to trigger every 5 seconds. */
            _timedMessageInterval = setInterval( () => {
                /* Get the current time. */
                let n = Date.now();

                /* Loop over each message. */
                _configFile.timedMessages.forEach( ( e, i ) => {
                    /* Skip invalid elements. */
                    if ( !e || !e.expireTime ) {
                        /* Delete the index. */
                        _configFile.timedMessages.splice( i, 1 );

                        /* Update the configuration to the disk. */
                        self._saveConfig();
                    }

                    /* Only continue if the message has been expired. */
                    if ( e.expireTime < n ) {
                        /* Quickly log. */
                        _discordCrypt.log( `Deleting timed message "${_configFile.timedMessages[ i ].messageId}"` );

                        try {
                            /* Delete the message. This will be queued if a rate limit is in effect. */
                            _discordCrypt._deleteMessage( e.channelId, e.messageId, _cachedModules );
                        }
                        catch ( e ) {
                            /* Log the error that occurred. */
                            _discordCrypt.log( `${e.messageId}: ${e.toString()}`, 'error' );
                        }

                        /* Delete the index. */
                        _configFile.timedMessages.splice( i, 1 );

                        /* Update the configuration to the disk. */
                        self._saveConfig();
                    }
                } );

            }, 5000 );

            setImmediate( () => {
                /* Decode all messages immediately. */
                self._decodeMessages();
            } );
        }

        /**
         * @public
         * @desc Stops the script execution.
         *      This is called by BetterDiscord if the plugin is disabled or during shutdown.
         */
        stop() {
            /* Nothing needs to be done since start() wouldn't have triggered. */
            if ( !_discordCrypt._validPluginName() )
                return;

            /* Remove onMessage event handler hook. */
            $( this._channelTextAreaClass ).off( "keydown.dcrypt" );

            /* Unhook switch events if available or fallback to clearing timed handlers. */
            if ( !this._unhookMessageCallbacks() ) {
                /* Unload the toolbar reload interval. */
                clearInterval( _toolbarReloadInterval );
            }

            /* Unload the decryption interval. */
            clearInterval( _scanInterval );

            /* Unload the timed message handler. */
            clearInterval( _timedMessageInterval );

            /* Unload the update handler. */
            clearInterval( _updateHandlerInterval );

            /* Unload elements. */
            $( "#dc-overlay" ).remove();
            $( '#dc-file-btn' ).remove();
            $( '#dc-lock-btn' ).remove();
            $( '#dc-passwd-btn' ).remove();
            $( '#dc-exchange-btn' ).remove();
            $( '#dc-settings-btn' ).remove();
            $( '#dc-quick-exchange-btn' ).remove();
            $( '#dc-clipboard-upload-btn' ).remove();

            /* Clear the configuration file. */
            _configFile = null;
        }

        /**
         * @public
         * @desc Triggered when the script has to load resources. This is called once upon Discord startup.
         */
        load() {

            /* Freeze the plugin instance if required. */
            if(
                global.bdplugins &&
                global.bdplugins[ this.getName() ] &&
                global.bdplugins[ this.getName() ].plugin
            ) {
                Object.freeze( bdplugins[ this.getName() ] );
                Object.freeze( bdplugins[ this.getName() ].plugin );
            }

            /* Inject application CSS. */
            _discordCrypt._injectCSS( 'dc-css', _discordCrypt.__zlibDecompress( this._appCss ) );

            /* Reapply the native code for Object.freeze() right before calling these as they freeze themselves. */
            Object.freeze = _freeze;

            /* Load necessary _libraries. */
            _discordCrypt.__loadLibraries( this._libraries );
        }

        /**
         * @public
         * @desc Triggered when the script needs to unload its resources. This is called during Discord shutdown.
         */
        unload() {
            /* Clear the injected CSS. */
            _discordCrypt._clearCSS( 'dc-css' );
        }

        /* ========================================================= */

        /* ================= CONFIGURATION DATA CBS ================ */

        /**
         * @private
         * @desc Returns the default settings for the plugin.
         * @returns {Config}
         */
        _getDefaultConfig() {
            return {
                /* Automatically check for updates. */
                automaticUpdates: true,
                /* Blacklisted updates. */
                blacklistedUpdates: [],
                /* Storage of channel settings */
                channelSettings: {},
                /* Defines what needs to be typed at the end of a message to encrypt it. */
                encodeMessageTrigger: "ENC",
                /* How often to scan for encrypted messages. */
                encryptScanDelay: 1000,
                /* Default encryption mode. */
                encryptMode: 7, /* AES(Camellia) */
                /* Default block operation mode for ciphers. */
                encryptBlockMode: 'CBC',
                /* Encode all messages automatically when a password has been set. */
                encodeAll: true,
                /* Default password for servers not set. */
                defaultPassword: "⠓⣭⡫⣮⢹⢮⠖⣦⠬⢬⣸⠳⠜⣍⢫⠳⣂⠙⣵⡘⡕⠐⢫⢗⠙⡱⠁⡷⠺⡗⠟⠡⢴⢖⢃⡙⢺⣄⣑⣗⢬⡱⣴⠮⡃⢏⢚⢣⣾⢎⢩⣙⠁⣶⢁⠷⣎⠇⠦⢃⠦⠇⣩⡅",
                /* Decrypted messages have this string prefixed to it. */
                decryptedPrefix: "🔐 ",
                /* Decrypted messages have this color. */
                decryptedColor: "green",
                /* Use local channel settings */
                localStates: false,
                /* Default padding mode for blocks. */
                paddingMode: 'PKC7',
                /* Password array of objects for users or channels. */
                passList: {},
                /* Internal message list for time expiration. */
                timedMessages: [],
                /* How long after a message is sent to remove it. */
                timedMessageExpires: 0,
                /* Whether to send messages using embedded objects. */
                useEmbeds: false,
                /* Contains the URL of the Up1 client. */
                up1Host: 'https://share.riseup.net',
                /* Contains the API key used for transactions with the Up1 host. */
                up1ApiKey: '59Mnk5nY6eCn4bi9GvfOXhMH54E7Bh6EMJXtyJfs',
                /* Current Version. */
                version: this.getVersion(),
            };
        }

        /**
         * @private
         * @desc Checks if the configuration file exists.
         * @returns {boolean} Returns true if the configuration file exists.
         */
        _configExists() {
            /* Attempt to parse the configuration file. */
            let data = bdPluginStorage.get( this.getName(), 'config' );

            /* The returned data must be defined and non-empty. */
            return data && data !== null && data !== '';
        }

        /**
         * @private
         * @desc Loads the configuration file from `DiscordCrypt.config.json` and
         *      adds or removes any properties required.
         * @returns {boolean}
         */
        _loadConfig() {
            _discordCrypt.log( 'Loading configuration file ...' );

            /* Attempt to parse the configuration file. */
            let config = bdPluginStorage.get( this.getName(), 'config' );

            /* Check if the config file exists. */
            if ( !config || config === null || config === '' ) {
                /* File doesn't exist, create a new one. */
                _configFile = this._getDefaultConfig();

                /* Save the config. */
                this._saveConfig();

                /* Nothing further to do. */
                return true;
            }

            try {
                /* Try parsing the decrypted data. */
                _configFile = JSON.parse(
                    _discordCrypt.__zlibDecompress(
                        _discordCrypt.__aes256_decrypt_gcm( config.data, _masterPassword, 'PKC7', 'base64', false ),
                        'base64',
                        'utf8'
                    )
                );
            }
            catch ( err ) {
                _discordCrypt.log( `Decryption of configuration file failed - ${err}`, 'error' );
                return false;
            }

            /* If it fails, return an error. */
            if ( !_configFile || !_configFile.version ) {
                _discordCrypt.log( 'Decryption of configuration file failed.', 'error' );
                return false;
            }

            /* Try checking for each property within the config file and make sure it exists. */
            let defaultConfig = this._getDefaultConfig(), needs_save = false;

            /* Iterate all defined properties in the default configuration file. */
            for ( let prop in defaultConfig ) {
                /* If the defined property doesn't exist in the current configuration file ... */
                if (
                    !_configFile.hasOwnProperty( prop ) ||
                    (
                        typeof _configFile[ prop ] !== typeof defaultConfig[ prop ] &&
                        !Array.isArray( defaultConfig[ prop ] )
                    )
                ) {
                    /* Use the default. */
                    _configFile[ prop ] = defaultConfig[ prop ];

                    /* Show a simple log. */
                    _discordCrypt.log(
                        `Default value added for missing property '${prop}' in the configuration file.`
                    );

                    /* Set the flag for saving. */
                    needs_save = true;
                }
            }

            /* Iterate all defined properties in the current configuration file and remove any undefined ones. */
            for ( let prop in _configFile ) {
                /* If the default configuration doesn't contain this property, delete it as it's unnecessary. */
                if ( !defaultConfig.hasOwnProperty( prop ) ) {
                    /* Delete the property. */
                    delete _configFile[ prop ];

                    /* Show a simple log. */
                    _discordCrypt.log( `Removing unknown property '${prop}' from the configuration file.` );

                    /* Set the flag for saving. */
                    needs_save = true;
                }
            }

            /* Check for version mismatch. */
            if ( _configFile.version !== this.getVersion() ) {
                /* Preserve the old version for logging. */
                let oldVersion = _configFile.version;

                /* Preserve the old password list before updating. */
                let oldCache = _configFile.passList;

                /* Get the most recent default configuration. */
                _configFile = this._getDefaultConfig();

                /* Now restore the password list. */
                _configFile.passList = oldCache;

                /* Set the flag for saving. */
                needs_save = true;

                /* Alert. */
                _discordCrypt.log( `Updated plugin version from v${oldVersion} to v${this.getVersion()}.` );
            }

            /* Save the configuration file if necessary. */
            if ( needs_save )
                this._saveConfig();

            _discordCrypt.log( `Loaded configuration file! - v${_configFile.version}` );

            return true;
        }

        /**
         * @private
         * @desc Saves the configuration file with the current password using AES-256 in GCM mode.
         */
        _saveConfig() {
            /* Encrypt the message using the master password and save the encrypted data. */
            bdPluginStorage.set( this.getName(), 'config', {
                data:
                    _discordCrypt.__aes256_encrypt_gcm(
                        _discordCrypt.__zlibCompress(
                            JSON.stringify( _configFile ),
                            'utf8'
                        ),
                        _masterPassword,
                        'PKC7',
                        false
                    )
            } );
        }

        /**
         * @private
         * @desc Updates and saves the configuration data used and updates a given button's text.
         * @param {Object} [btn] The jQuery button to set the update text for.
         */
        _saveSettings( btn ) {
            /* Save the configuration file. */
            this._saveConfig();

            /* Force decode messages. */
            this._decodeMessages( true );

            if( btn ) {
                /* Tell the user that their settings were applied. */
                btn.text( 'Saved & Applied!' );

                /* Reset the original text after a second. */
                setTimeout( ( function () {
                    btn.text( 'Save & Apply' );
                } ), 1000 );
            }
        }

        /**
         * @private
         * @desc Resets the default configuration data used and updates a given button's text.
         * @param {Object} [btn] The jQuery button to set the update text for.
         */
        _resetSettings( btn ) {
            /* Preserve the old password list before resetting. */
            let oldCache = _configFile.passList;

            /* Retrieve the default configuration. */
            _configFile = this._getDefaultConfig();

            /* Restore the old passwords. */
            _configFile.passList = oldCache;

            /* Save the configuration file to update any settings. */
            this._saveConfig();

            /* Force decode messages. */
            this._decodeMessages( true );

            if( btn ) {
                /* Tell the user that their settings were reset. */
                btn.text( 'Restored Default Settings!' );

                /* Reset the original text after a second. */
                setTimeout( ( function () {
                    btn.text( 'Reset Settings' );
                } ), 1000 );
            }
        }

        /**
         * @private
         * @desc Update the current password field and save the config file.
         */
        _updatePasswords() {
            /* Don't save if the password overlay is not open. */
            if ( $( '#dc-overlay-password' ).css( 'display' ) !== 'block' )
                return;

            let prim = $( "#dc-password-primary" );
            let sec = $( "#dc-password-secondary" );

            /* Check if a primary password has actually been entered. */
            if ( !( prim.val() !== '' && prim.val().length > 1 ) ) {
                delete _configFile.passList[ _discordCrypt._getChannelId() ];

                /* Disable auto-encrypt for that channel */
                _discordCrypt._setAutoEncrypt( false );
            }
            else {
                /* Update the password field for this id. */
                _configFile.passList[ _discordCrypt._getChannelId() ] =
                    _discordCrypt._createPassword( prim.val(), '' );

                /* Only check for a secondary password if the primary password has been entered. */
                if ( sec.val() !== '' && sec.val().length > 1 )
                    _configFile.passList[ _discordCrypt._getChannelId() ].secondary = sec.val();

                /* Update the password toolbar. */
                prim.val( '' );
                sec.val( '' );

                /* Enable auto-encrypt for the channel */
                this._setAutoEncrypt( true );
            }

            /* Save the configuration file and decode any messages. */
            this._saveConfig();

            /* Decode any messages with the new password(s). */
            this._decodeMessages( true );
        }

        /* ========================================================= */

        /* ==================== MAIN CALLBACKS ==================== */

        /**
         * @private
         * @desc Debug function that attempts to hook Discord's internal event handlers for message creation.
         * @return {boolean} Returns true if handler events have been hooked.
         */
        _hookMessageCallbacks() {
            /* Find the main switch event dispatcher if not already found. */
            if ( !_messageUpdateDispatcher ) {
                /* Usually ID_78. */
                _messageUpdateDispatcher = _discordCrypt._getWebpackModuleSearcher().findByDispatchNames( [
                    'LOAD_MESSAGES',
                    'LOAD_MESSAGES_SUCCESS',
                    'LOAD_MESSAGES_FAILURE',
                    'TRUNCATE_MESSAGES',
                    'MESSAGE_CREATE',
                    'MESSAGE_UPDATE',
                    'MESSAGE_DELETE',
                    'MESSAGE_DELETE_BULK',
                    'MESSAGE_REVEAL',
                    'CHANNEL_SELECT',
                    'CHANNEL_CREATE',
                    'CHANNEL_PRELOAD',
                    'GUILD_CREATE',
                    'GUILD_SELECT',
                    'GUILD_DELETE'
                ] );
            }

            /* Don't proceed if it failed. */
            if ( !_messageUpdateDispatcher ) {
                _discordCrypt.log( `Failed to locate the switch event dispatcher!`, 'error' );
                return false;
            }

            /* Hook the switch event dispatcher. */
            _discordCrypt._hookDispatcher(
                _messageUpdateDispatcher,
                'CHANNEL_SELECT',
                {
                    after: ( e ) => {
                        /* Skip channels not currently selected. */
                        if ( _discordCrypt._getChannelId() !== e.methodArguments[ 0 ].channelId )
                            return;

                        /* Delays are required due to windows being loaded async. */
                        setTimeout(
                            () => {
                                _discordCrypt.log( 'Detected chat switch.', 'debug' );

                                /* Make sure localStates is enabled */
                                if( _configFile.localStates ) {

                                    /* Checks if channel is in channel settings storage and enables it if it isn't. */
                                    if( !_configFile.channelSettings[ _discordCrypt._getChannelId() ] )
                                        _configFile.channelSettings[ _discordCrypt._getChannelId() ] =
                                            { autoEncrypt: true };

                                    /* Update the lock icon since it is local to the channel */
                                    _discordCrypt._updateLockIcon( this );
                                }

                                /* Add the toolbar. */
                                this._loadToolbar();

                                /* Attach the message handler. */
                                this._attachHandler();

                                /* Decrypt any messages. */
                                this._decodeMessages();
                            },
                            1
                        );
                    }
                }
            );

            let messageUpdateEvent = {
                after: ( e ) => {
                    /* Skip channels not currently selected. */
                    if ( _discordCrypt._getChannelId() !== e.methodArguments[ 0 ].channelId )
                        return;

                    /* Delays are required due to windows being loaded async. */
                    setTimeout(
                        () => {
                            /* Decrypt any messages. */
                            this._decodeMessages();
                        },
                        1
                    );
                }
            };

            /* Hook incoming message creation dispatcher. */
            _discordCrypt._hookDispatcher( _messageUpdateDispatcher, 'MESSAGE_CREATE', messageUpdateEvent );
            _discordCrypt._hookDispatcher( _messageUpdateDispatcher, 'MESSAGE_UPDATE', messageUpdateEvent );

            return true;
        }

        /**
         * @private
         * @desc Removes all hooks on modules hooked by the _hookMessageCallbacks() function.
         * @return {boolean} Returns true if all methods have been unhooked.
         */
        _unhookMessageCallbacks() {
            /* Skip if no dispatcher was called. */
            if ( !_messageUpdateDispatcher || !_messageUpdateDispatcher[ '_actionHandlers' ] )
                return false;

            /* Iterate over every dispatcher. */
            for ( let prop in _messageUpdateDispatcher._actionHandlers ) {
                /* Search for the hooked property and call it. */
                if ( prop.hasOwnProperty( '__cancel' ) )
                    prop.__cancel();
            }

            return true;
        }

        /**
         * @private
         * @desc Loads the master-password unlocking prompt.
         */
        _loadMasterPassword() {
            const self = this;

            if ( $( '#dc-master-overlay' ).length !== 0 )
                return;

            /* Check if the database exists. */
            const cfg_exists = self._configExists();

            const action_msg = cfg_exists ? 'Unlock Database' : 'Create Database';

            /* Construct the password updating field. */
            $( document.body ).prepend( _discordCrypt.__zlibDecompress( this._masterPasswordHtml ) );

            const pwd_field = $( '#dc-db-password' );
            const cancel_btn = $( '#dc-cancel-btn' );
            const unlock_btn = $( '#dc-unlock-database-btn' );
            const master_status = $( '#dc-master-status' );
            const master_header_message = $( '#dc-header-master-msg' );
            const master_prompt_message = $( '#dc-prompt-master-msg' );

            /* Use these messages based on whether we're creating a database or unlocking it. */
            master_header_message.text(
                cfg_exists ?
                    '---------- Database Is Locked ----------' :
                    '---------- Database Not Found ----------'
            );
            master_prompt_message.text(
                cfg_exists ?
                    'Enter Password:' :
                    'Enter New Password:'
            );
            unlock_btn.text( action_msg );

            /* Force the database element to load. */
            document.getElementById( 'dc-master-overlay' ).style.display = 'block';

            /* Check for ENTER key press to execute unlocks. */
            pwd_field.on( "keydown", ( function ( e ) {
                let code = e.keyCode || e.which;

                /* Execute on ENTER/RETURN only. */
                if ( code !== 13 )
                    return;

                unlock_btn.click();
            } ) );

            /* Handle unlock button clicks. */
            unlock_btn.click(
                _discordCrypt._onMasterUnlockButtonClicked(
                    self,
                    unlock_btn,
                    cfg_exists,
                    pwd_field,
                    action_msg,
                    master_status
                )
            );

            /* Handle cancel button presses. */
            cancel_btn.click( _discordCrypt._onMasterCancelButtonClicked( self ) );
        }

        /**
         * @private
         * @desc Performs an async update checking and handles actually updating the current version if necessary.
         */
        _checkForUpdates() {
            const self = this;
            const update_check_btn = $( '#dc-update-check-btn' );

            try {

                /* Sanity check in case this isn't defined yet. */
                if( update_check_btn.length ) {
                    /* Update the checking button. */
                    update_check_btn.attr( 'disabled', true );
                    update_check_btn.text( 'Checking For Updates ...' );
                }

                /* Perform the update check. */
                _discordCrypt._checkForUpdate(
                    ( info ) => {

                        /* Sanity check in case this isn't defined yet. */
                        if( update_check_btn.length ) {
                            /* Reset the update check button if necessary. */
                            update_check_btn.attr( 'disabled', false );
                            update_check_btn.text( 'Check For Updates' );
                        }

                        /* Make sure an update was received. */
                        if( !info )
                            return;

                        /* Alert the user of the update and changelog. */
                        $( '#dc-overlay' ).css( 'display', 'block' );
                        $( '#dc-update-overlay' ).css( 'display', 'block' );

                        /* Update the version info. */
                        $( '#dc-new-version' ).text(
                            `New Version: ${info.version === '' ? 'N/A' : info.version} ` +
                            `( #${info.hash.slice( 0, 16 )} - ` +
                            `Update ${info.valid ? 'Verified' : 'Contains Invalid Signature. BE CAREFUL'}! )`
                        );
                        $( '#dc-old-version' ).text( `Current Version: ${self.getVersion()} ` );

                        /* Update the changelog. */
                        let dc_changelog = $( '#dc-changelog' );
                        dc_changelog.val(
                            typeof info.changelog === "string" && info.changelog.length > 0 ?
                                _discordCrypt.__tryParseChangelog( info.changelog, self.getVersion() ) :
                                'N/A'
                        );

                        /* Scroll to the top of the changelog. */
                        dc_changelog.scrollTop( 0 );

                        /* Store the update information in the upper scope. */
                        _updateData = info;
                    },
                    _configFile.blacklistedUpdates
                );
            }
            catch ( ex ) {
                _discordCrypt.log( ex, 'warn' );
            }
        }

        /**
         * @private
         * @desc Updates the auto-encrypt toggle
         * @param {boolean} enable
         */
        _setAutoEncrypt( enable ) {
            if( _configFile.localStates )
                _configFile.channelSettings[ _discordCrypt._getChannelId() ].autoEncrypt = enable;
            else
                _configFile.encodeAll = enable;
        }

        /**
         * @private
         * @desc Returns whether or not auto-encrypt is enabled
         * @returns {boolean}
         */
        _getAutoEncrypt() {
            if( _configFile.localStates )
                return _configFile.channelSettings[ _discordCrypt._getChannelId() ].autoEncrypt;
            else
                return _configFile.encodeAll;
        }

        /**
         * @private
         * @desc Inserts the plugin's option toolbar to the current toolbar and handles all triggers.
         */
        _loadToolbar() {

            /* Skip if the configuration hasn't been loaded. */
            if ( !_configFile )
                return;

            /* Skip if we're not in an active channel. */
            if ( _discordCrypt._getChannelId() === '@me' )
                return;

            /* Add toolbar buttons and their icons if it doesn't exist. */
            if ( $( '#dc-toolbar' ).length !== 0 )
                return;

            /* Inject the toolbar. */
            $( this._searchUiClass )
                .parent()
                .parent()
                .parent()
                .prepend( _discordCrypt.__zlibDecompress( this._toolbarHtml ) );

            /* Cache jQuery results. */
            let dc_passwd_btn = $( '#dc-passwd-btn' ),
                dc_lock_btn = $( '#dc-lock-btn' ),
                dc_svg = $( '.dc-svg' ),
                lock_tooltip = $( '<span>' ).addClass( 'dc-tooltip-text' );

            /* Set the SVG button class. */
            dc_svg.attr( 'class', 'dc-svg' );

            /* Set the initial status icon. */
            if ( dc_lock_btn.length > 0 ) {
                if ( this._getAutoEncrypt() ) {
                    dc_lock_btn.html( Buffer.from( this._lockIcon, 'base64' ).toString( 'utf8' ) );
                    dc_lock_btn.append( lock_tooltip.text( 'Disable Message Encryption' ) );
                }
                else {
                    dc_lock_btn.html( Buffer.from( this._unlockIcon, 'base64' ).toString( 'utf8' ) );
                    dc_lock_btn.append( lock_tooltip.text( 'Enable Message Encryption' ) );
                }

                /* Set the button class. */
                dc_svg.attr( 'class', 'dc-svg' );
            }

            /* Inject the settings. */
            $( document.body ).prepend( _discordCrypt.__zlibDecompress( this._settingsMenuHtml ) );

            /* Also by default, set the about tab to be shown. */
            _discordCrypt._setActiveSettingsTab( 0 );
            _discordCrypt._setActiveExchangeTab( 0 );

            /* Update all settings from the settings panel. */
            $( '#dc-secondary-cipher' ).val( _discordCrypt.__cipherIndexToString( _configFile.encryptMode, true ) );
            $( '#dc-primary-cipher' ).val( _discordCrypt.__cipherIndexToString( _configFile.encryptMode, false ) );
            $( '#dc-settings-cipher-mode' ).val( _configFile.encryptBlockMode.toLowerCase() );
            $( '#dc-settings-padding-mode' ).val( _configFile.paddingMode.toLowerCase() );
            $( '#dc-settings-encrypt-trigger' ).val( _configFile.encodeMessageTrigger );
            $( '#dc-settings-timed-expire' ).val( _configFile.timedMessageExpires );
            $( '#dc-settings-decrypted-prefix' ).val( _configFile.decryptedPrefix );
            $( '#dc-settings-decrypted-color' ).val( _configFile.decryptedColor );
            $( '#dc-settings-default-pwd' ).val( _configFile.defaultPassword );
            $( '#dc-settings-scan-delay' ).val( _configFile.encryptScanDelay );
            $( '#dc-local-states' ).prop( 'checked', _configFile.localStates );
            $( '#dc-embed-enabled' ).prop( 'checked', _configFile.useEmbeds );

            /* Handle clipboard upload button. */
            $( '#dc-clipboard-upload-btn' ).click( _discordCrypt._onUploadEncryptedClipboardButtonClicked( this ) );

            /* Handle file button clicked. */
            $( '#dc-file-btn' ).click( _discordCrypt._onFileMenuButtonClicked );

            /* Handle alter file path button. */
            $( '#dc-select-file-path-btn' ).click( _discordCrypt._onChangeFileButtonClicked );

            /* Handle file upload button. */
            $( '#dc-file-upload-btn' ).click( _discordCrypt._onUploadFileButtonClicked( this ) );

            /* Handle file button cancelled. */
            $( '#dc-file-cancel-btn' ).click( _discordCrypt._onCloseFileMenuButtonClicked );

            /* Handle Settings tab opening. */
            $( '#dc-settings-btn' ).click( _discordCrypt._onSettingsButtonClicked );

            /* Handle Plugin Settings tab selected. */
            $( '#dc-plugin-settings-btn' ).click( _discordCrypt._onSettingsTabButtonClicked );

            /* Handle Database Settings tab selected. */
            $( '#dc-database-settings-btn' ).click( _discordCrypt._onDatabaseTabButtonClicked( this ) );

            /* Handle Security Settings tab selected. */
            $( '#dc-security-settings-btn' ).click( _discordCrypt._onSecurityTabButtonClicked( this ) );

            /* Handle Automatic Updates button clicked. */
            $( '#dc-automatic-updates-enabled' ).change( _discordCrypt._onAutomaticUpdateCheckboxChanged( this ) );

            /* Handle checking for updates. */
            $( '#dc-update-check-btn' ).click( _discordCrypt._onCheckForUpdatesButtonClicked( this ) );

            /* Handle Database Import button. */
            $( '#dc-import-database-btn' ).click( _discordCrypt._onImportDatabaseButtonClicked( this ) );

            /* Handle Database Export button. */
            $( '#dc-export-database-btn' ).click( _discordCrypt._onExportDatabaseButtonClicked );

            /* Handle Clear Database Entries button. */
            $( '#dc-erase-entries-btn' ).click( _discordCrypt._onClearDatabaseEntriesButtonClicked( this ) );

            /* Handle Settings tab closing. */
            $( '#dc-exit-settings-btn' ).click( _discordCrypt._onSettingsCloseButtonClicked );

            /* Handle Save settings. */
            $( '#dc-settings-save-btn' ).click( _discordCrypt._onSaveSettingsButtonClicked( this ) );

            /* Handle Reset settings. */
            $( '#dc-settings-reset-btn' ).click( _discordCrypt._onResetSettingsButtonClicked( this ) );

            /* Handle Restart-Now button clicking. */
            $( '#dc-restart-now-btn' ).click( _discordCrypt._onUpdateRestartNowButtonClicked );

            /* Handle Restart-Later button clicking. */
            $( '#dc-restart-later-btn' ).click( _discordCrypt._onUpdateRestartLaterButtonClicked );

            /* Handle Ignore-Update button clicking. */
            $( '#dc-ignore-update-btn' ).click( _discordCrypt._onUpdateIgnoreButtonClicked( this ) );

            /* Handle Info tab switch. */
            $( '#dc-tab-info-btn' ).click( _discordCrypt._onExchangeInfoTabButtonClicked );

            /* Handle Keygen tab switch. */
            $( '#dc-tab-keygen-btn' ).click( _discordCrypt._onExchangeKeygenTabButtonClicked );

            /* Handle Handshake tab switch. */
            $( '#dc-tab-handshake-btn' ).click( _discordCrypt._onExchangeHandshakeButtonClicked );

            /* Handle exit tab button. */
            $( '#dc-exit-exchange-btn' ).click( _discordCrypt._onExchangeCloseButtonClicked );

            /* Open exchange menu. */
            $( '#dc-exchange-btn' ).click( _discordCrypt._onOpenExchangeMenuButtonClicked );

            /* Quickly generate and send a public key. */
            $( '#dc-quick-exchange-btn' ).click( _discordCrypt._onQuickHandshakeButtonClicked );

            /* Repopulate the bit length options for the generator when switching handshake algorithms. */
            $( '#dc-keygen-method' ).change( _discordCrypt._onExchangeAlgorithmChanged );

            /* Generate a new key-pair on clicking. */
            $( '#dc-keygen-gen-btn' ).click( _discordCrypt._onExchangeGenerateKeyPairButtonClicked );

            /* Clear the public & private key fields. */
            $( '#dc-keygen-clear-btn' ).click( _discordCrypt._onExchangeClearKeyButtonClicked );

            /* Send the public key to the current channel. */
            $( '#dc-keygen-send-pub-btn' ).click( _discordCrypt._onExchangeSendPublicKeyButtonClicked( this ) );

            /* Paste the data from the clipboard to the public key field. */
            $( '#dc-handshake-paste-btn' ).click( _discordCrypt._onHandshakePastePublicKeyButtonClicked );

            /* Compute the primary and secondary keys. */
            $( '#dc-handshake-compute-btn' ).click( _discordCrypt._onHandshakeComputeButtonClicked( this ) );

            /* Copy the primary and secondary key to the clipboard. */
            $( '#dc-handshake-cpy-keys-btn' ).click( _discordCrypt._onHandshakeCopyKeysButtonClicked );

            /* Apply generated keys to the current channel. */
            $( '#dc-handshake-apply-keys-btn' ).click( _discordCrypt._onHandshakeApplyKeysButtonClicked( this ) );

            /* Show the overlay when clicking the password button. */
            dc_passwd_btn.click( _discordCrypt._onOpenPasswordMenuButtonClicked );

            /* Update the password for the user once clicked. */
            $( '#dc-save-pwd' ).click( _discordCrypt._onSavePasswordsButtonClicked( this ) );

            /* Reset the password for the user to the default. */
            $( '#dc-reset-pwd' ).click( _discordCrypt._onResetPasswordsButtonClicked( this ) );

            /* Hide the overlay when clicking cancel. */
            $( '#dc-cancel-btn' ).click( _discordCrypt._onClosePasswordMenuButtonClicked );

            /* Copy the current passwords to the clipboard. */
            $( '#dc-cpy-pwds-btn' ).click( _discordCrypt._onCopyCurrentPasswordsButtonClicked );

            /* Set whether auto-encryption is enabled or disabled. */
            dc_lock_btn.click( _discordCrypt._onForceEncryptButtonClicked( this ) );
        }

        /**
         * @private
         * @desc Attached a handler to the message area and dispatches encrypted messages if necessary.
         */
        _attachHandler() {
            const self = this;

            /* Get the text area. */
            let textarea = $( this._channelTextAreaClass );

            /* Make sure we got one element. */
            if ( textarea.length !== 1 )
                return;

            /* Replace any old handlers before adding the new one. */
            textarea.off( "keydown.dcrypt" ).on( "keydown.dcrypt", ( function ( e ) {
                let code = e.keyCode || e.which;

                /* Skip if we don't have a valid configuration. */
                if ( !_configFile )
                    return;

                /* Execute on ENTER/RETURN only. */
                if ( code !== 13 )
                    return;

                /* Skip if shift key is down indicating going to a new line. */
                if ( e.shiftKey )
                    return;

                /* Skip if autocomplete dialog is opened. */
                if ( $( self._autoCompleteClass )[ 0 ] )
                    return;

                /* Encrypt the parsed message and send it. */
                if ( !self._sendEncryptedMessage(
                    _cachedModules
                        .MessageCreator
                        .parse( _discordCrypt._getChannelProps(), $( this ).val() ).content
                ) )
                    return;

                /* Clear text field. */
                _discordCrypt._getElementReactOwner( $( 'form' )[ 0 ] ).setState( { textValue: '' } );

                /* Cancel the default sending action. */
                e.preventDefault();
                e.stopPropagation();
            } ) );
        }

        /**
         * @private
         * @desc Parses a public key message and adds the exchange button to it if necessary.
         * @param {Object} obj The jQuery object of the current message being examined.
         * @returns {boolean} Returns true.
         */
        _parseKeyMessage( obj ) {
            /* Extract the algorithm info from the message's metadata. */
            let metadata = _discordCrypt.__extractKeyInfo( obj.text().replace( /\r?\n|\r/g, '' ), true );

            /* Sanity check for invalid key messages. */
            if ( metadata === null )
                return true;

            /* Compute the fingerprint of our currently known public key if any to determine if to proceed. */
            let local_fingerprint = _discordCrypt.__sha256( Buffer.from( $( '#dc-pub-key-ta' ).val(), 'hex' ), 'hex' );

            /* Skip if this is our current public key. */
            if ( metadata[ 'fingerprint' ] === local_fingerprint )
                return true;

            /* Create a button allowing the user to perform a key exchange with this public key. */
            let button = $( "<button>Perform Key Exchange</button>" )
                .addClass( 'dc-button' )
                .addClass( 'dc-button-inverse' );

            /* Remove margins. */
            button.css( 'margin-left', '0' );
            button.css( 'margin-right', '0' );

            /* Move the button a bit down from the key's text. */
            button.css( 'margin-top', '2%' );

            /* Allow full width. */
            button.css( 'width', '100%' );

            /* Handle clicks. */
            button.click( ( function () {

                /* Cache jQuery results. */
                let dc_keygen_method = $( '#dc-keygen-method' ),
                    dc_keygen_algorithm = $( '#dc-keygen-algorithm' );

                /* Simulate pressing the exchange key button. */
                $( '#dc-exchange-btn' ).click();

                /* If the current algorithm differs, change it and generate then send a new key. */
                if (
                    dc_keygen_method.val() !== metadata[ 'algorithm' ] ||
                    parseInt( dc_keygen_algorithm.val() ) !== metadata[ 'bit_length' ]
                ) {
                    /* Switch. */
                    dc_keygen_method.val( metadata[ 'algorithm' ] );

                    /* Fire the change event so the second list updates. */
                    dc_keygen_method.change();

                    /* Update the key size. */
                    dc_keygen_algorithm.val( metadata[ 'bit_length' ] );

                    /* Generate a new key pair. */
                    $( '#dc-keygen-gen-btn' ).click();

                    /* Send the public key. */
                    $( '#dc-keygen-send-pub-btn' ).click();
                }
                /* If we don't have a key yet, generate and send one. */
                else if ( $( '#dc-pub-key-ta' ).val() === '' ) {
                    /* Generate a new key pair. */
                    $( '#dc-keygen-gen-btn' ).click();

                    /* Send the public key. */
                    $( '#dc-keygen-send-pub-btn' ).click();
                }

                /* Open the handshake menu. */
                $( '#dc-tab-handshake-btn' ).click();

                /* Apply the key to the field. */
                $( '#dc-handshake-ppk' ).val( obj.text() );

                /* Click compute. */
                $( '#dc-handshake-compute-btn' ).click();
            } ) );

            /* Add the button. */
            obj.parent().append( button );

            /* Set the text to an identifiable color. */
            obj.css( 'color', 'blue' );

            return true;
        }

        /**
         * @private
         * @desc Parses a message object and attempts to decrypt it..
         * @param {Object} obj The jQuery object of the current message being examined.
         * @param {string} primary_key The primary key used to decrypt the message.
         * @param {string} secondary_key The secondary key used to decrypt the message.
         * @param {boolean} as_embed Whether to consider this message object as an embed.
         * @param {string} [prefix] Messages that are successfully decrypted should have this prefix prepended.
         * @param {string} [color] Messages that get successfully decrypted should have this color.
         * @returns {boolean} Returns true if the message has been decrypted.
         */
        _parseSymmetric( obj, primary_key, secondary_key, as_embed, prefix, color ) {
            let message = $( obj );
            let dataMsg;

            /**********************************************************************************************************
             *  MESSAGE FORMAT:
             *
             *  + 0x0000 [ 4        Chars ] - Message Magic | Key Magic
             *  + 0x0004 [ 4 ( #4 ) Chars ] - Message Metadata ( #1 ) | Key Data ( #3 )
             *  + 0x000C [ ?        Chars ] - Cipher Text
             *
             *  * 0x0004 - Options - Substituted Base64 encoding of a single word stored in Little Endian.
             *      [ 31 ... 24 ] - Algorithm ( 0-24 = Dual )
             *      [ 23 ... 16 ] - Block Mode ( 0 = CBC | 1 = CFB | 2 = OFB )
             *      [ 15 ... 08 ] - Padding Mode ( #2 )
             *      [ 07 ... 00 ] - Random Padding Byte
             *
             *  #1 - Encode( Base64( Encryption Algorithm << 24 | Padding Mode << 16 | Block Mode << 8 | Reserved ) )
             *  #2 - ( 0 - PKCS #7 | 1 = ANSI X9.23 | 2 = ISO 10126 | 3 = ISO97971 )
             *  #3 - Substitute( Base64( ( Key Algorithm Type & 0xff ) + Public Key ) )
             *  #4 - 8 Byte Metadata For Messages Only
             *
             **********************************************************************************************************/

            /* Skip if the message is <= size of the total header. */
            if ( message.text().length <= 12 )
                return false;

            /* Split off the magic. */
            let magic = message.text().slice( 0, 4 );

            /* If this is a public key, just add a button and continue. */
            if ( magic === this._encodedKeyHeader )
                return this._parseKeyMessage( message );

            /* Make sure it has the correct header. */
            if ( magic !== this._encodedMessageHeader )
                return false;

            /* Try to deserialize the metadata. */
            let metadata = _discordCrypt.__metaDataDecode( message.text().slice( 4, 8 ) );

            /* Try looking for an algorithm, mode and padding type. */
            /* Algorithm first. */
            if ( metadata[ 0 ] >= this._encryptModes.length )
                return false;

            /* Cipher mode next. */
            if ( metadata[ 1 ] >= this._encryptBlockModes.length )
                return false;

            /* Padding after. */
            if ( metadata[ 2 ] >= this._paddingModes.length )
                return false;

            /* Decrypt the message. */
            dataMsg = _discordCrypt.__symmetricDecrypt( message.text().replace( /\r?\n|\r/g, '' )
                .substr( 8 ), primary_key, secondary_key, metadata[ 0 ], metadata[ 1 ], metadata[ 2 ], true );

            /* If decryption didn't fail, set the decoded text along with a green foreground. */
            if ( ( typeof dataMsg === 'string' || dataMsg instanceof String ) && dataMsg !== "" ) {
                /* If this is an embed, increase the maximum width of it. */
                if ( as_embed ) {
                    /* Expand the message to the maximum width. */
                    message.parent().parent().parent().parent().css( 'max-width', '100%' );
                }

                /* Process the message and apply all necessary element modifications. */
                dataMsg = this._postProcessMessage( dataMsg, _configFile.up1Host );

                /* Handle embeds and inline blocks differently. */
                if ( as_embed ) {
                    /* Set the new HTML. */
                    message.html( dataMsg.html );
                }
                else {
                    /* For inline code blocks, we set the HTML to the parent element. */
                    let tmp = message.parent();
                    message.parent().html( dataMsg.html );

                    /* And update the message object with the parent element. */
                    message = $( tmp );
                }

                /* Decrypted messages get set to the predefined color. */
                if( color && typeof color === 'string' && color.length > 0 )
                    message.css( 'color', color );

                /* If a prefix is being used, add it now. */
                if( prefix && typeof prefix === 'string' && prefix.length > 0 )
                    message.prepend( prefix );
            }
            else {
                /* If it failed, set a red foreground and set a failure message to prevent further retries. */
                if ( dataMsg === 1 )
                    message.text( '🚫 [ ERROR ] AUTHENTICATION OF CIPHER TEXT FAILED !!!' );
                else if ( dataMsg === 2 )
                    message.text( '🚫 [ ERROR ] FAILED TO DECRYPT CIPHER TEXT !!!' );
                else
                    message.text( '🚫 [ ERROR ] DECRYPTION FAILURE. INVALID KEY OR MALFORMED MESSAGE !!!' );
                message.css( 'color', 'red' );
            }

            /* Message has been parsed. */
            return true;
        }

        /**
         * @private
         * @desc Processes a decrypted message and formats any elements needed in HTML.
         * @param message The message to process.
         * @param {string} [embed_link_prefix] Optional search link prefix for URLs to embed in frames.
         * @returns {ProcessedMessage}
         */
        _postProcessMessage( message, embed_link_prefix ) {

            /* Quick jQuery trick to encode special html characters to prevent XSS */
            message = $( '<div/>' ).text( message ).html();

            /* Extract any code blocks from the message. */
            let processed = _discordCrypt.__buildCodeBlockMessage( message );
            let hasCode = processed.code;

            /* Extract any URLs. */
            processed = _discordCrypt.__buildUrlMessage( processed.html, embed_link_prefix );
            let hasUrl = processed.url;

            /* Extract any Emojis. */
            processed = _discordCrypt.__buildEmojiMessage(
                processed.html,
                this._emojisClass,
                _cachedModules.EmojiStore
            );
            let hasEmojis = processed.emoji;

            /* Return the raw HTML. */
            return {
                url: hasUrl,
                code: hasCode,
                emoji: hasEmojis,
                html: processed.html,
            };
        }

        /**
         * @private
         * @desc Iterates all messages in the current channel and tries to decrypt each, skipping cached results.
         */
        _decodeMessages() {
            /* Skip if a valid configuration file has not been loaded. */
            if ( !_configFile || !_configFile.version )
                return;

            /* Save self. */
            const self = this;

            /* Get the current channel ID. */
            let id = _discordCrypt._getChannelId();

            /* Use the default password for decryption if one hasn't been defined for this channel. */
            let primary = Buffer.from(
                _configFile.passList[ id ] && _configFile.passList[ id ].primary ?
                    _configFile.passList[ id ].primary :
                    _configFile.defaultPassword
            );
            let secondary = Buffer.from(
                _configFile.passList[ id ] && _configFile.passList[ id ].secondary ?
                    _configFile.passList[ id ].secondary :
                    _configFile.defaultPassword
            );

            /* Look through each markup element to find an embedDescription. */
            $( this._embedDescriptionClass ).each( ( function () {
                /* Skip parsed messages. */
                if ( $( this ).data( 'dc-parsed' ) !== undefined )
                    return;

                /* Try parsing a symmetric message. */
                self._parseSymmetric(
                    this,
                    primary,
                    secondary,
                    true,
                    _configFile.decryptedPrefix,
                    _configFile.decryptedColor
                );

                /* Set the flag. */
                $( this ).data( 'dc-parsed', true );
            } ) );

            /* Look through markup classes for inline code blocks. */
            $( this._messageMarkupClass ).each( ( function () {
                /* Skip parsed messages. */
                if ( $( this ).data( 'dc-parsed' ) !== undefined )
                    return;

                /* Try parsing a symmetric message. */
                self._parseSymmetric(
                    this,
                    primary,
                    secondary,
                    false,
                    _configFile.decryptedPrefix,
                    _configFile.decryptedColor
                );

                /* Set the flag. */
                $( this ).data( 'dc-parsed', true );
            } ) );
        }

        /**
         * @private
         * @desc Sends an encrypted message to the current channel.
         * @param {string} message The unencrypted message to send.
         * @param {boolean} [force_send] Whether to ignore checking for the encryption trigger and
         *      always encrypt and send.
         * @param {int} [channel_id] If specified, sends the embedded message to this channel instead of the current
         *      channel.
         * @returns {boolean} Returns false if the message failed to be parsed correctly and 0 on success.
         */
        _sendEncryptedMessage( message, force_send = false, channel_id = undefined ) {
            /* Let's use a maximum message size of 1820 instead of 2000 to account for encoding, new line feeds & packet
         header. */
            const maximum_encoded_data = 1820;

            /* Add the message signal handler. */
            const escapeCharacters = [ "/" ];
            const crypto = require( 'crypto' );

            let cleaned;

            /* Skip messages starting with pre-defined escape characters. */
            if ( message.substr( 0, 2 ) === "##" || escapeCharacters.indexOf( message[ 0 ] ) !== -1 )
                return false;

            /* If we're not encoding all messages or we don't have a password, strip off the magic string. */
            if ( force_send === false &&
                ( !_configFile.passList[ _discordCrypt._getChannelId() ] ||
                    !_configFile.passList[ _discordCrypt._getChannelId() ].primary ||
                    !this._getAutoEncrypt() )
            ) {
                /* Try splitting via the defined split-arg. */
                message = message.split( '|' );

                /* Check if the message actually has the split arg. */
                if ( message.length <= 0 )
                    return false;

                /* Check if it has the trigger. */
                if ( message[ message.length - 1 ] !== _configFile.encodeMessageTrigger )
                    return false;

                /* Use the first part of the message. */
                cleaned = message[ 0 ];
            }
            /* Make sure we have a valid password. */
            else {
                /* Use the whole message. */
                cleaned = message;
            }

            /* Check if we actually have a message ... */
            if ( cleaned.length === 0 )
                return false;

            /* Try parsing any user-tags. */
            let parsed = _discordCrypt.__extractTags( cleaned, _discordCrypt._getChannelProps() );

            /* Sanity check for messages with just spaces or new line feeds in it. */
            if ( parsed[ 0 ].length !== 0 ) {
                /* Extract the message to be encrypted. */
                cleaned = parsed[ 0 ];
            }

            /* Add content tags. */
            let user_tags = parsed[ 1 ].length > 0 ? parsed[ 1 ] : '';

            /* Get the passwords. */
            let primaryPassword = Buffer.from(
                _configFile.passList[ _discordCrypt._getChannelId() ] ?
                    _configFile.passList[ _discordCrypt._getChannelId() ].primary :
                    _configFile.defaultPassword
            );

            let secondaryPassword = Buffer.from(
                _configFile.passList[ _discordCrypt._getChannelId() ] ?
                    _configFile.passList[ _discordCrypt._getChannelId() ].secondary :
                    _configFile.defaultPassword
            );

            /* If the message length is less than the threshold, we can send it without splitting. */
            if ( ( cleaned.length + 16 ) < maximum_encoded_data ) {
                /* Encrypt the message. */
                let msg = _discordCrypt.__symmetricEncrypt(
                    cleaned,
                    primaryPassword,
                    secondaryPassword,
                    _configFile.encryptMode,
                    _configFile.encryptBlockMode,
                    _configFile.paddingMode,
                    true
                );

                /* Append the header to the message normally. */
                msg = this._encodedMessageHeader + _discordCrypt.__metaDataEncode
                (
                    _configFile.encryptMode,
                    _configFile.encryptBlockMode,
                    _configFile.paddingMode,
                    parseInt( crypto.pseudoRandomBytes( 1 )[ 0 ] )
                ) + msg;

                /* Break up the message into lines. */
                msg = msg.replace( /(.{32})/g, ( e ) => {
                    return `${e}\n`
                } );

                /* Send the message. */
                _discordCrypt._dispatchMessage(
                    _configFile.useEmbeds,
                    msg,
                    this._messageHeader,
                    `v${this.getVersion().replace( '-debug', '' )}`,
                    0x551A8B,
                    user_tags,
                    channel_id,
                    _configFile.timedMessages,
                    _configFile.timedMessageExpires
                );
            }
            else {
                /* Determine how many packets we need to split this into. */
                let packets = _discordCrypt.__splitStringChunks( cleaned, maximum_encoded_data );
                for ( let i = 0; i < packets.length; i++ ) {
                    /* Encrypt the message. */
                    let msg = _discordCrypt.__symmetricEncrypt(
                        packets[ i ],
                        primaryPassword,
                        secondaryPassword,
                        _configFile.encryptMode,
                        _configFile.encryptBlockMode,
                        _configFile.paddingMode,
                        true
                    );

                    /* Append the header to the message normally. */
                    msg = this._encodedMessageHeader + _discordCrypt.__metaDataEncode
                    (
                        _configFile.encryptMode,
                        _configFile.encryptBlockMode,
                        _configFile.paddingMode,
                        parseInt( crypto.pseudoRandomBytes( 1 )[ 0 ] )
                    ) + msg;

                    /* Break up the message into lines. */
                    msg = msg.replace( /(.{32})/g, ( e ) => {
                        return `${e}\n`
                    } );

                    /* Send the message. */
                    _discordCrypt._dispatchMessage(
                        _configFile.useEmbeds,
                        msg,
                        this._messageHeader,
                        `v${this.getVersion().replace( '-debug', '' )}`,
                        0x551A8B,
                        i === 0 ? user_tags : '',
                        channel_id,
                        _configFile.timedMessages,
                        _configFile.timedMessageExpires
                    );
                }
            }

            /* Save the configuration file and store the new message(s). */
            this._saveConfig();

            return true;
        }

        /**
         * @private
         * @desc Block all forms of tracking.
         */
        _blockTracking() {
            /**
             * @protected
             * @desc Patches a specific prototype with the new function.
             * @param {Array<string>|string} name The name or names of prototypes to search for.
             *      The first name will be patched if this is an array.
             * @param {function} fn The function to override the call with.
             * @param scanner
             */
            const patchPrototype = ( name, fn, scanner ) => {
                try {
                    let obj = scanner( Array.isArray( name ) ? name : [ name ] );

                    if( Array.isArray( name ) )
                        obj.prototype[ name[ 0 ] ] = fn;
                    else
                        obj.prototype[ name ] = fn;

                    _freeze( obj.prototype );
                }
                catch( e ) {
                    _discordCrypt.log(
                        `Failed to patch prototype: ${Array.isArray( name ) ? name[ 0 ] : name}\n${e}`,
                        'error'
                    );
                }
            };
            /**
             * @protected
             * @desc Patches a specific property with the new function.
             * @param {Array<string>|string} name The name or names of properties to search for.
             *      The first name will be patched if this is an array.
             * @param {function} fn The function to override the call with.
             * @param scanner
             */
            const patchProperty = ( name, fn, scanner ) => {
                try {
                    let obj = scanner( Array.isArray( name ) ? name : [ name ] );

                    if( Array.isArray( name ) )
                        obj[ name[ 0 ] ] = fn;
                    else
                        obj[ name ] = fn;

                    _freeze( obj );
                }
                catch( e ) {
                    _discordCrypt.log(
                        `Failed to patch property: ${Array.isArray( name ) ? name[ 0 ] : name}\n${e}`,
                        'error'
                    );
                }
            };

            /* Retrieve the scanner. */
            let searcher = _discordCrypt._getWebpackModuleSearcher();

            /**
             * @desc Patches a prototype to replace it then seals the object.
             * @param {string} name The name of the prototype to patch.
             * @param {string} message The message to log when the patched method is called.
             */
            const blockPrototype = ( name, message ) => {
                /* Remove quality reports. */
                patchPrototype(
                    name,
                    () => _discordCrypt.log( message, 'info' ),
                    searcher.findByUniquePrototypes
                );
            };

            /**
             * @desc Patches a property to replace it then seals the object.
             * @param {string} name The name of the property to patch.
             * @param {string} message The message to log when the patched method is called.
             * @param {function} fn The optional function to replace with.
             */
            const blockProperty = ( name, message, fn ) => {
                /* Remove quality reports. */
                patchProperty(
                    name,
                    fn ? fn : () => _discordCrypt.log( message, 'info' ),
                    searcher.findByUniqueProperties
                );
            };

            /* Remove quality reports. */
            blockPrototype( '_sendQualityReports', 'Blocked a voice quality report.' );

            /* Remove Raven/Sentry tracking. */
            blockPrototype( '_sendProcessedPayload', 'Blocked a Sentry tracking report.' );

            /* Block retrieval of analytics token. */
            blockProperty( 'getAnalyticsToken', '', () => {
                _discordCrypt.log( 'Blocked retrieval of analytics token.', 'info' );
                return '';
            } );

            /* Block sending of BrainTree's analytics. */
            blockProperty( 'sendEvent', '', () => {
                _discordCrypt.log( 'Blocked BrainTree from sending analytics.', 'info' );
                return '';
            } );

            /* Block reporting of suspicious code. */
            blockProperty( 'hasSuspiciousCode', 'Disabling suspicious code reporting', () => false );
        }

        /* ========================================================= */

        /* ================== UI HANDLE CALLBACKS ================== */

        /**
         * @private
         * @desc Attempts to unlock the database upon startup.
         * @param {_discordCrypt} self
         * @param {Object} unlock_btn
         * @param {boolean} cfg_exists
         * @param {Object} pwd_field
         * @param {string} action_msg
         * @param {Object} master_status
         * @return {Function}
         */
        static _onMasterUnlockButtonClicked( self, unlock_btn, cfg_exists, pwd_field, action_msg, master_status ) {
            return () => {
                /* Disable the button before clicking. */
                unlock_btn.attr( 'disabled', true );

                /* Update the text. */
                if ( cfg_exists )
                    unlock_btn.text( 'Unlocking Database ...' );
                else
                    unlock_btn.text( 'Creating Database ...' );

                /* Get the password entered. */
                let password = pwd_field.val();

                /* Validate the field entered contains some value and meets the requirements. */
                if ( password && !_discordCrypt.__validatePasswordRequisites( password ) ) {
                    unlock_btn.text( action_msg );
                    unlock_btn.attr( 'disabled', false );
                    return;
                }

                /* Hash the password. */
                _discordCrypt.__scrypt
                (
                    Buffer.from( password ),
                    Buffer.from( _discordCrypt.__whirlpool( password, true ), 'hex' ),
                    32,
                    4096,
                    8,
                    1,
                    ( error, progress, pwd ) => {
                        if ( error ) {
                            /* Update the button's text. */
                            if ( cfg_exists )
                                unlock_btn.text( 'Invalid Password!' );
                            else
                                unlock_btn.text( `Error: ${error}` );

                            /* Clear the text field. */
                            pwd_field.val( '' );

                            /* Reset the progress bar. */
                            master_status.css( 'width', '0%' );

                            /* Reset the text of the button after 1 second. */
                            setTimeout( ( function () {
                                unlock_btn.text( action_msg );
                            } ), 1000 );

                            _discordCrypt.log( error.toString(), 'error' );
                            return true;
                        }

                        if ( progress )
                            master_status.css( 'width', `${parseInt( progress * 100 )}%` );

                        if ( pwd ) {
                            /* To test whether this is the correct password or not, we have to attempt to use it. */
                            _masterPassword = Buffer.from( pwd, 'hex' );

                            /* Attempt to load the database with this password. */
                            if ( !self._loadConfig() ) {
                                _configFile = null;

                                /* Update the button's text. */
                                if ( cfg_exists )
                                    unlock_btn.text( 'Invalid Password!' );
                                else
                                    unlock_btn.text( 'Failed to create the database!' );

                                /* Clear the text field. */
                                pwd_field.val( '' );

                                /* Reset the progress bar. */
                                master_status.css( 'width', '0%' );

                                /* Reset the text of the button after 1 second. */
                                setTimeout( ( function () {
                                    unlock_btn.text( action_msg );
                                } ), 1000 );

                                /* Proceed no further. */
                                unlock_btn.attr( 'disabled', false );
                                return false;
                            }

                            /* We may now call the start() function. */
                            self.start();

                            /* And update the button text. */
                            if ( cfg_exists )
                                unlock_btn.text( 'Unlocked Successfully!' );
                            else
                                unlock_btn.text( 'Created Successfully!' );

                            /* Close the overlay after 1 second. */
                            setTimeout( ( function () {
                                $( '#dc-master-overlay' ).remove();
                            } ), 1000 );
                        }

                        return false;
                    }
                );
            }
        }

        /**
         * @private
         * @desc Cancels loading the plugin when the unlocking cancel button is pressed.
         * @param {_discordCrypt} self
         * @return {Function}
         */
        static _onMasterCancelButtonClicked( self ) {
            return () => {
                /* Basically we remove the prompt overlay and load the toolbar but set every element to hidden except
                    the button to reopen the menu. */

                /* These are all buttons we'll be targeting for hiding. */
                let target_btns = [
                    '#dc-clipboard-upload-btn',
                    '#dc-file-btn',
                    '#dc-settings-btn',
                    '#dc-lock-btn',
                    '#dc-passwd-btn',
                    '#dc-exchange-btn',
                    '#dc-quick-exchange-btn'
                ];

                /* Handles reloading of the injected toolbar on switching channels. */
                let injectedInterval;

                /* Remove the prompt overlay. */
                $( '#dc-master-overlay' ).remove();

                /* Do some quick cleanup. */
                _masterPassword = null;
                _configFile = null;

                /* Handle this on an interval for switching channels. */
                injectedInterval = setInterval( () => {
                    /* Skip if the toolbar has already been injected. */
                    if( $( '#dc-toolbar' ).length )
                        return;

                    /* Inject the toolbar. */
                    $( self._searchUiClass )
                        .parent()
                        .parent()
                        .parent()
                        .prepend( _discordCrypt.__zlibDecompress( self._toolbarHtml ) );

                    let dc_db_prompt_btn = $( '#dc-db-prompt-btn' );

                    /* Set the Unlock DB Prompt button to visible. */
                    dc_db_prompt_btn.css( 'display', 'inline' );

                    /* Hide every other button. */
                    target_btns.forEach( id => $( id ).css( 'display', 'none' ) );

                    /* Add the button click event to reopen the menu. */
                    dc_db_prompt_btn.click( function() {
                        /* Clear the interval. */
                        clearInterval( injectedInterval );

                        /* Remove the toolbar. */
                        $( '#dc-toolbar' ).remove();

                        /* Reopen the prompt. */
                        self._loadMasterPassword();
                    } );
                }, 1000 );
            };
        }

        /**
         * @private
         * @desc Opens the file uploading menu.
         */
        static _onFileMenuButtonClicked() {
            /* Show main background. */
            $( '#dc-overlay' ).css( 'display', 'block' );

            /* Show the upload overlay. */
            $( '#dc-overlay-upload' ).css( 'display', 'block' );
        }

        /**
         * @private
         * @desc Opens the file menu selection.
         */
        static _onChangeFileButtonClicked() {
            /* Create an input element. */
            let file = require( 'electron' ).remote.dialog.showOpenDialog( {
                title: 'Select a file to encrypt and upload',
                buttonLabel: 'Select',
                message: 'Maximum file size is 50 MB',
                properties: [ 'openFile', 'showHiddenFiles', 'treatPackageAsDirectory' ]
            } );

            /* Ignore if no file was selected. */
            if ( !file.length || !file[ 0 ].length )
                return;

            /* Set the file path to the selected path. */
            $( '#dc-file-path' ).val( file[ 0 ] );
        }

        /**
         * @private
         * @desc Uploads the clipboard's current contents and sends the encrypted link.
         * @param {_discordCrypt} self
         * @returns {Function}
         */
        static _onUploadEncryptedClipboardButtonClicked( self ) {
            return () => {
                /* Since this is an async operation, we need to backup the channel ID before doing this. */
                let channel_id = _discordCrypt._getChannelId();

                /* Upload the clipboard. */
                _discordCrypt.__up1UploadClipboard(
                    _configFile.up1Host,
                    _configFile.up1ApiKey,
                    global.sjcl,
                    ( error_string, file_url, deletion_link ) => {
                        /* Do some sanity checking. */
                        if (
                            error_string !== null ||
                            typeof file_url !== 'string' ||
                            typeof deletion_link !== 'string'
                        ) {
                            global.smalltalk.alert( 'Failed to upload the clipboard!', error_string );
                            return;
                        }

                        /* Format and send the message. */
                        self._sendEncryptedMessage( `${file_url}`, true, channel_id );

                        /* Copy the deletion link to the clipboard. */
                        require( 'electron' ).clipboard.writeText( `Delete URL: ${deletion_link}` );
                    }
                );
            };
        }

        /**
         * @private
         * @desc  Uploads the selected file and sends the encrypted link.
         * @param {_discordCrypt} self
         * @returns {Function}
         */
        static _onUploadFileButtonClicked( self ) {
            return () => {
                const fs = require( 'original-fs' );

                let file_path_field = $( '#dc-file-path' );
                let file_upload_btn = $( '#dc-file-upload-btn' );
                let message_textarea = $( '#dc-file-message-textarea' );
                let send_deletion_link = $( '#dc-file-deletion-checkbox' ).is( ':checked' );
                let randomize_file_name = $( '#dc-file-name-random-checkbox' ).is( ':checked' );

                /* Send the additional text first if it's valid. */
                if ( message_textarea.val().length > 0 )
                    self._sendEncryptedMessage( message_textarea.val(), true );

                /* Since this is an async operation, we need to backup the channel ID before doing this. */
                let channel_id = _discordCrypt._getChannelId();

                /* Clear the message field. */
                message_textarea.val( '' );

                /* Sanity check the file. */
                if ( !fs.existsSync( file_path_field.val() ) ) {
                    file_path_field.val( '' );
                    return;
                }

                /* Set the status text. */
                file_upload_btn.text( 'Uploading ...' );
                file_upload_btn.addClass( 'dc-button-inverse' );

                /* Upload the file. */
                _discordCrypt.__up1UploadFile(
                    file_path_field.val(),
                    _configFile.up1Host,
                    _configFile.up1ApiKey,
                    global.sjcl,
                    ( error_string, file_url, deletion_link ) => {
                        /* Do some sanity checking. */
                        if (
                            error_string !== null ||
                            typeof file_url !== 'string' ||
                            typeof deletion_link !== 'string'
                        ) {
                            /* Set the status text. */
                            file_upload_btn.text( 'Failed to upload the file!' );
                            _discordCrypt.log( error_string, 'error' );

                            /* Clear the file path. */
                            file_path_field.val( '' );

                            /* Reset the status text after 1 second. */
                            setTimeout( () => {
                                file_upload_btn.text( 'Upload' );
                                file_upload_btn.removeClass( 'dc-button-inverse' );
                            }, 1000 );

                            return;
                        }

                        /* Format and send the message. */
                        self._sendEncryptedMessage(
                            `${file_url}${send_deletion_link ? '\n\nDelete URL: ' + deletion_link : ''}`,
                            true,
                            channel_id
                        );

                        /* Clear the file path. */
                        file_path_field.val( '' );

                        /* Indicate success. */
                        file_upload_btn.text( 'Upload Successful!' );

                        /* Reset the status text after 1 second and close the dialog. */
                        setTimeout( () => {
                            file_upload_btn.text( 'Upload' );
                            file_upload_btn.removeClass( 'dc-button-inverse' );

                            /* Close. */
                            $( '#dc-file-cancel-btn' ).click();
                        }, 1000 );
                    },
                    randomize_file_name
                );
            };
        }

        /**
         * @private
         * @desc Closes the file upload dialog.
         */
        static _onCloseFileMenuButtonClicked() {
            /* Clear old file name. */
            $( '#dc-file-path' ).val( '' );

            /* Show main background. */
            $( '#dc-overlay' ).css( 'display', 'none' );

            /* Show the upload overlay. */
            $( '#dc-overlay-upload' ).css( 'display', 'none' );
        }

        /**
         * @private
         * @desc Opens the settings menu.
         */
        static _onSettingsButtonClicked() {
            /* Show main background. */
            $( '#dc-overlay' ).css( 'display', 'block' );

            /* Show the main settings menu. */
            $( '#dc-overlay-settings' ).css( 'display', 'block' );
        }

        /**
         * @private
         * @desc Selects the Plugin Settings tab.
         */
        static _onSettingsTabButtonClicked() {
            /* Select the plugin settings. */
            _discordCrypt._setActiveSettingsTab( 0 );
        }

        /**
         * @private
         * @desc Selects the Database Settings tab and loads key info.
         * @param {_discordCrypt} self
         * @return {Function}
         */
        static _onDatabaseTabButtonClicked( self ) {
            return () => {
                let users, guilds, channels, table;

                /* Cache the table. */
                table = $( '#dc-database-entries' );

                /* Clear all entries. */
                table.html( '' );

                /* Resolve all users, guilds and channels the current user is a part of. */
                users = _cachedModules.UserStore.getUsers();
                guilds = _cachedModules.GuildStore.getGuilds();
                channels = _cachedModules.ChannelStore.getChannels();

                /* Iterate over each password in the configuration. */
                for ( let prop in _configFile.passList ) {
                    let name, id = prop;

                    /* Skip channels that don't have an ID. */
                    if ( !channels[ id ] )
                        continue;

                    /* Check for the correct channel type. */
                    if ( channels[ id ].type === 0 ) {
                        /* Guild Channel */
                        let guild = guilds[ channels[ id ].guild_id ];

                        /* Resolve the name as a "Guild @ #Channel" format. */
                        name = `${guild.name} @ #${channels[ id ].name}`;
                    }
                    else if ( channels[ id ].type === 1 ) {
                        /* DM */
                        let user = users[ channels[ id ].recipients[ 0 ] ];

                        /* Indicate this is a DM and give the full user name. */
                        name = `DM @${user.username}#${user.discriminator}`;
                    }
                    else
                        continue;

                    /* Create the elements needed for building the row. */
                    let element =
                            $( `<tr><td>${id}</td><td>${name}</td><td><div style="display:flex;"></div></td></tr>` ),
                        delete_btn = $( '<button>' )
                            .addClass( 'dc-button dc-button-small dc-button-inverse' )
                            .text( 'Delete' ),
                        copy_btn = $( '<button>' )
                            .addClass( 'dc-button dc-button-small dc-button-inverse' )
                            .text( 'Copy' ),
                        show_fingerprint_btn = $( '<button>' )
                            .addClass( 'dc-button dc-button-small dc-button-inverse' )
                            .text( 'Show Fingerprint' );

                    /* Handle deletion clicks. */
                    delete_btn.click( function () {
                        /* Delete the entry. */
                        delete _configFile.passList[ id ];

                        /* Disable auto-encryption for the channel */
                        _configFile.channelSettings[ id ].autoEncrypt = false;

                        /* Save the configuration. */
                        self._saveConfig();

                        /* Remove the entire row. */
                        delete_btn.parent().parent().remove();
                    } );

                    /* Handle copy clicks. */
                    copy_btn.click( function() {
                        /* Resolve the entry. */
                        let current_keys = _configFile.passList[ id ];

                        /* Write to the clipboard. */
                        require( 'electron' ).clipboard.writeText(
                            `Primary Key: ${current_keys.primary}\n\nSecondary Key: ${current_keys.secondary}`
                        );

                        copy_btn.text( 'Copied Keys' );

                        setTimeout( () => {
                            copy_btn.text( 'Copy' );
                        }, 1000 );
                    } );

                    /* Handle fingerprint calculation. */

                    /* Handle copy clicks. */
                    show_fingerprint_btn.click( function() {
                        /* Resolve the entry. */
                        let currentKeys = _configFile.passList[ id ];

                        /* Calculate the fingerprint using either the Guild ID & Channel or Channel & UserID. */
                        let fingerprint = _discordCrypt.__generateFingerprint(
                            id,
                            currentKeys.primary,
                            id,
                            currentKeys.secondary,
                            5000
                        );

                        global.smalltalk.prompt(
                            'Fingerprint',
                            "<b>N.B. VERIFY THESE OVER A NON-TEXT COMMUNICATION METHOD!</b><br/><br/><br/>" +
                            `Your Fingerprint: [ \`${name}\` ]:\n\n`,
                            fingerprint,
                            { button: [ 'OK' ] }
                        );
                    } );

                    /* Append the button to the Options column. */
                    $( $( element.children()[ 2 ] ).children()[ 0 ] ).append( copy_btn );

                    /* Append the button to the Options column. */
                    $( $( element.children()[ 2 ] ).children()[ 0 ] ).append( delete_btn );

                    /* Append the button to the Options column. */
                    $( $( element.children()[ 2 ] ).children()[ 0 ] ).append( show_fingerprint_btn );

                    /* Append the entire entry to the table. */
                    table.append( element );
                }

                /* Select the database settings. */
                _discordCrypt._setActiveSettingsTab( 1 );
            };
        }

        /**
         * @private
         * @desc Selects the Security Settings tab and loads all blacklisted updates.
         * @param {_discordCrypt} self
         * @return {Function}
         */
        static _onSecurityTabButtonClicked( self ) {
            return () => {
                /* Get the table to show blacklisted updates. */
                let table = $( '#dc-update-blacklist-entries' );

                /* Iterate over all entries. */
                for ( let i = 0; i < _configFile.blacklistedUpdates.length; i++ ) {
                    /* Get the update info. */
                    let updateInfo = _configFile.blacklistedUpdates[ i ];

                    /* Skip empty values.*/
                    if( !updateInfo )
                        continue;

                    /* Create the elements needed for building the row. */
                    let element =
                            $( `<tr><td>${updateInfo.version}</td><td><div style="display:flex;"></div></td></tr>` ),
                        remove_btn = $( '<button>' )
                            .addClass( 'dc-button dc-button-small dc-button-inverse' )
                            .text( 'Remove' ),
                        changelog_btn = $( '<button>' )
                            .addClass( 'dc-button dc-button-small dc-button-inverse' )
                            .text( 'View Changelog' ),
                        info_btn = $( '<button>' )
                            .addClass( 'dc-button dc-button-small dc-button-inverse' )
                            .text( 'Info' );

                    /* Handle the remove entry button clicked. */
                    remove_btn.click( function () {
                        /* Delete the entry. */
                        delete _configFile.blacklistedUpdates[ i ];
                        _configFile.blacklistedUpdates = _configFile.blacklistedUpdates.filter( e => e );

                        /* Save the configuration. */
                        self._saveConfig();

                        /* Remove the entire row. */
                        remove_btn.parent().parent().parent().remove();
                    } );

                    /* Handle the changelog button clicked. */
                    changelog_btn.click( function() {
                        global.smalltalk.alert(
                            `Changes`,
                            _discordCrypt.__tryParseChangelog( updateInfo.changelog, self.getVersion() )
                        );
                    } );

                    /* Handle the signatures button clicked. */
                    info_btn.click( function() {
                        let size = parseFloat( updateInfo.payload.length / 1024.0 ).toFixed( 3 );
                        let key_id = Buffer.from(
                            global
                                .openpgp
                                .key
                                .readArmored( _discordCrypt.__zlibDecompress( _signingKey ) )
                                .keys[ 0 ]
                                .primaryKey
                                .fingerprint
                        )
                            .toString( 'hex' )
                            .toUpperCase();

                        global.smalltalk.alert(
                            'Update Info',
                            `<strong>Version</strong>: ${updateInfo.version}\n\n` +
                            `<strong>Verified</strong>: ${updateInfo.valid ? 'Yes' : 'No'}\n\n` +
                            `<strong>Size</strong>: ${size} KB\n\n` +
                            `<strong>Key ID</strong>: ${key_id}\n\n` +
                            `<strong>Hash</strong>: ${updateInfo.hash}\n\n` +
                            '<code class="hljs dc-code-block" style="background: none !important;">' +
                            `${updateInfo.signature}</code>`
                        );
                    } );

                    /* Add all option buttons to the Options column. */
                    $( $( element.children()[ 1 ] ).children()[ 0 ] ).append( changelog_btn );
                    $( $( element.children()[ 1 ] ).children()[ 0 ] ).append( info_btn );
                    $( $( element.children()[ 1 ] ).children()[ 0 ] ).append( remove_btn );

                    /* Add the row to the table. */
                    table.append( element );
                }

                /* Set the current state of automatic updates. */
                $( '#dc-automatic-updates-enabled' ).prop( 'checked', _configFile.automaticUpdates );

                /* Select the security settings. */
                _discordCrypt._setActiveSettingsTab( 2 );
            };
        }

        /**
         * @private
         * @desc Toggles the automatic update checking function.
         * @param self
         * @return {Function}
         */
        static _onAutomaticUpdateCheckboxChanged( self ) {
            return () => {
                /* Set the state. */
                _configFile.automaticUpdates = $( '#dc-automatic-updates-enabled' )
                    .is( ':checked' );

                /* Save the configuration. */
                self._saveConfig();

                /* Log. */
                _discordCrypt.log( `${_configFile.automaticUpdates ? 'En' : 'Dis'}abled automatic updates.`, 'debug' );

                /* Skip if we don't need to update. */
                if( !_discordCrypt._shouldIgnoreUpdates( self.getVersion() ) ) {
                    /* If we're doing automatic updates, make sure an interval is set. */
                    if( _configFile.automaticUpdates ) {
                        /* Only do this if none is defined. */
                        if( !_updateHandlerInterval ) {
                            /* Add an update handler to check for updates every 60 minutes. */
                            _updateHandlerInterval = setInterval( () => {
                                self._checkForUpdates();
                            }, 3600000 );
                        }
                    }
                    /* Make sure no interval is defined. */
                    else if( _updateHandlerInterval ) {
                        /* Make sure to clear all intervals. */
                        clearInterval( _updateHandlerInterval );
                        _updateHandlerInterval = null;
                    }
                }
            }
        }

        /**
         * @private
         * @desc Checks for updates immediately.
         * @param self
         * @return {Function}
         */
        static _onCheckForUpdatesButtonClicked( self ) {
            return () => {
                /* Simply call the wrapper, everything else will be handled by this. */
                self._checkForUpdates();
            }
        }

        /**
         * @private
         * @desc Opens a file dialog to import a JSON encoded entries file.
         * @param self
         * @return {Function}
         */
        static _onImportDatabaseButtonClicked( self ) {
            return () => {
                /* Get the FS module. */
                const fs = require( 'fs' );

                /* Create an input element. */
                let files = require( 'electron' ).remote.dialog.showOpenDialog( {
                    title: 'Import Database',
                    message: 'Select the configuration file(s) to import',
                    buttonLabel: 'Import',
                    filters: [ {
                        name: 'Database Entries ( *.json )',
                        extensions: [ 'json' ]
                    } ],
                    properties: [ 'openFile', 'multiSelections', 'showHiddenFiles', 'treatPackageAsDirectory' ]
                } );

                /* Ignore if no files was selected. */
                if ( !files.length )
                    return;

                /* Cache the button. */
                let import_btn = $( '#dc-import-database-btn' );

                /* For reference. */
                let imported = 0;

                /* Update the status. */
                import_btn.text( `Importing ( ${files.length} ) File(s)` );

                /* Loop over every file.  */
                for ( let i = 0; i < files.length; i++ ) {
                    let file = files[ i ],
                        data;

                    /* Sanity check. */
                    if ( !fs.statSync( file ).isFile() )
                        continue;

                    /* Read the file. */
                    try {
                        data = JSON.parse( fs.readFileSync( file ).toString() );
                    }
                    catch ( e ) {
                        _discordCrypt.log( `Error reading JSON file '${file} ...`, 'warn' );
                        continue;
                    }

                    /* Make sure the root element of entries exists. */
                    if ( !data._discordCrypt_entries || !data._discordCrypt_entries.length )
                        continue;

                    /* Iterate all entries. */
                    for ( let j = 0; j < data._discordCrypt_entries.length; j++ ) {
                        let e = data._discordCrypt_entries[ j ];

                        /* Skip invalid entries. */
                        if ( !e.id || !e.primary || !e.secondary )
                            continue;

                        /* Determine if to count this as an import or an update which aren't counted. */
                        if ( !_configFile.passList.hasOwnProperty( e.id ) ) {
                            /* Update the number imported. */
                            imported++;
                        }

                        /* Add it to the configuration file. */
                        _configFile.passList[ e.id ] = _discordCrypt._createPassword( e.primary, e.secondary );
                    }
                }

                /* Update the button's text. */
                setTimeout( () => {
                    import_btn.text( `Imported (${imported}) ${imported === 1 ? 'Entry' : 'Entries'}` );

                    /* Reset the button's text. */
                    setTimeout( () => {
                        import_btn.text( 'Import Database(s)' );
                    }, 1000 );

                }, 500 );

                /* Determine if to save the database. */
                if ( imported !== 0 ) {
                    /* Trigger updating the database entries field. */
                    _discordCrypt._onDatabaseTabButtonClicked( self )();

                    /* Save the configuration. */
                    self._saveConfig();
                }
            };
        }

        /**
         * @private
         * @desc Opens a file dialog to import a JSON encoded entries file.
         */
        static _onExportDatabaseButtonClicked() {
            /* Create an input element. */
            let file = require( 'electron' ).remote.dialog.showSaveDialog( {
                title: 'Export Database',
                message: 'Select the destination file',
                buttonLabel: 'Export',
                filters: [ {
                    name: 'Database Entries ( *.json )',
                    extensions: [ 'json' ]
                } ]
            } );

            /* Ignore if no files was selected. */
            if ( !file.length )
                return;

            /* Get the FS module. */
            const fs = require( 'fs' );

            /* Cache the button. */
            let export_btn = $( '#dc-export-database-btn' );

            /* Create the main object for exporting. */
            let data = { _discordCrypt_entries: [] },
                entries;

            /* Iterate each entry in the configuration file. */
            for ( let prop in _configFile.passList ) {
                let e = _configFile.passList[ prop ];

                /* Insert the entry to the list. */
                data._discordCrypt_entries.push( {
                    id: prop,
                    primary: e.primary,
                    secondary: e.secondary
                } );
            }

            /* Update the entry count. */
            entries = data._discordCrypt_entries.length;

            try {
                /* Try writing the file. */
                fs.writeFileSync( file, JSON.stringify( data, null, '    ' ) );

                /* Update the button's text. */
                export_btn.text( `Exported (${entries}) ${entries === 1 ? 'Entry' : 'Entries'}` );
            }
            catch ( e ) {
                /* Log an error. */
                _discordCrypt.log( `Error exporting entries: ${e.toString()}`, 'error' );

                /* Update the button's text. */
                export_btn.text( 'Error: See Console' );
            }

            /* Reset the button's text. */
            setTimeout( () => {
                export_btn.text( 'Export Database' );
            }, 1000 );
        }

        /**
         * @private
         * @desc Clears all entries in the database.
         * @param self
         * @return {Function}
         */
        static _onClearDatabaseEntriesButtonClicked( self ) {
            return () => {
                /* Cache the button. */
                let erase_entries_btn = $( '#dc-erase-entries-btn' );

                /* Remove all entries. */
                _configFile.passList = {};

                /* Clear the table. */
                $( '#dc-database-entries' ).html( '' );

                /* Save the database. */
                self._saveConfig();

                /* Update the button's text. */
                erase_entries_btn.text( 'Cleared Entries' );

                /* Reset the button's text. */
                setTimeout( () => {
                    erase_entries_btn.text( 'Erase Entries' );
                }, 1000 );
            };
        }

        /**
         * @private
         * @desc Closes the settings menu.
         */
        static _onSettingsCloseButtonClicked() {
            /* Select the plugin settings. */
            _discordCrypt._setActiveSettingsTab( 0 );

            /* Hide main background. */
            $( '#dc-overlay' ).css( 'display', 'none' );

            /* Hide the main settings menu. */
            $( '#dc-overlay-settings' ).css( 'display', 'none' );
        }

        /**
         * @private
         * @desc Saves all settings.
         * @param {_discordCrypt} self
         * @returns {Function}
         */
        static _onSaveSettingsButtonClicked( self ) {
            return () => {

                /* Cache jQuery results. */
                let dc_primary_cipher = $( '#dc-primary-cipher' ),
                    dc_secondary_cipher = $( '#dc-secondary-cipher' ),
                    dc_master_password = $( '#dc-master-password' ),
                    dc_save_settings_btn = $( '#dc-settings-save-btn' );

                /* Update all settings from the settings panel. */
                _configFile.timedMessageExpires = parseInt( $( '#dc-settings-timed-expire' ).val() );
                _configFile.encryptScanDelay = parseInt( $( '#dc-settings-scan-delay' ).val() );
                _configFile.encodeMessageTrigger = $( '#dc-settings-encrypt-trigger' ).val();
                _configFile.decryptedPrefix = $( '#dc-settings-decrypted-prefix' ).val();
                _configFile.decryptedColor = $( '#dc-settings-decrypted-color' ).val();
                _configFile.encryptBlockMode = $( '#dc-settings-cipher-mode' ).val();
                _configFile.defaultPassword = $( '#dc-settings-default-pwd' ).val();
                _configFile.paddingMode = $( '#dc-settings-padding-mode' ).val();
                _configFile.useEmbeds = $( '#dc-embed-enabled' ).is( ':checked' );
                _configFile.localStates = $( '#dc-local-states' ).is( ':checked' );
                _configFile.encryptMode = _discordCrypt
                    .__cipherStringToIndex( dc_primary_cipher.val(), dc_secondary_cipher.val() );

                dc_primary_cipher.val( _discordCrypt.__cipherIndexToString( _configFile.encryptMode, false ) );
                dc_secondary_cipher.val( _discordCrypt.__cipherIndexToString( _configFile.encryptMode, true ) );

                /* Remove all channel settings if disabled */
                if( !_configFile.localStates )
                    _configFile.channelSettings = {};

                /* Checks if channel is in channel settings storage and adds it*/
                else if( !_configFile.channelSettings[ _discordCrypt._getChannelId() ] )
                    _configFile.channelSettings[ _discordCrypt._getChannelId() ] =
                        { autoEncrypt: true };

                /* Update icon */
                _discordCrypt._updateLockIcon( self );

                /* Handle master password updates if necessary. */
                if ( dc_master_password.val() !== '' ) {
                    let password = dc_master_password.val();

                    /* Ensure the password meets the requirements. */
                    if( !_discordCrypt.__validatePasswordRequisites( password ) )
                        return;

                    /* Reset the password field. */
                    dc_master_password.val( '' );

                    /* Disable the button since this takes a while. */
                    dc_save_settings_btn.attr( 'disabled', true );

                    /* Hash the password. */
                    _discordCrypt.__scrypt
                    (
                        Buffer.from( password ),
                        Buffer.from( _discordCrypt.__whirlpool( password, true ), 'hex' ),
                        32,
                        4096,
                        8,
                        1,
                        ( error, progress, pwd ) => {
                            /* Enable the button. */
                            dc_save_settings_btn.attr( 'disabled', false );

                            if ( error ) {
                                /* Alert the user. */
                                global.smalltalk.alert(
                                    'DiscordCrypt Error',
                                    'Error setting the new database password. Check the console for more info.'
                                );

                                _discordCrypt.log( error.toString(), 'error' );

                                return true;
                            }

                            if ( pwd ) {
                                /* Now update the password. */
                                _masterPassword = Buffer.from( pwd, 'hex' );

                                /* Save the configuration file and update the button text. */
                                self._saveSettings( dc_save_settings_btn );
                            }

                            return false;
                        }
                    );
                }
                else {
                    /* Save the configuration file and update the button text. */
                    self._saveSettings( dc_save_settings_btn );
                }
            };
        }

        /**
         * @private
         * @desc Resets the user settings to their default values.
         * @param {_discordCrypt} self
         * @returns {Function}
         */
        static _onResetSettingsButtonClicked( self ) {
            return () => {
                /* Resets the configuration file and update the button text. */
                self._resetSettings( $( '#dc-settings-reset-btn' ) );

                /* Update all settings from the settings panel. */
                $( '#dc-secondary-cipher' ).val( _discordCrypt.__cipherIndexToString( _configFile.encryptMode, true ) );
                $( '#dc-primary-cipher' ).val( _discordCrypt.__cipherIndexToString( _configFile.encryptMode, false ) );
                $( '#dc-settings-cipher-mode' ).val( _configFile.encryptBlockMode.toLowerCase() );
                $( '#dc-settings-padding-mode' ).val( _configFile.paddingMode.toLowerCase() );
                $( '#dc-settings-encrypt-trigger' ).val( _configFile.encodeMessageTrigger );
                $( '#dc-settings-timed-expire' ).val( _configFile.timedMessageExpires );
                $( '#dc-settings-decrypted-prefix' ).val( _configFile.decryptedPrefix );
                $( '#dc-settings-decrypted-color' ).val( _configFile.decryptedColor );
                $( '#dc-settings-default-pwd' ).val( _configFile.defaultPassword );
                $( '#dc-settings-scan-delay' ).val( _configFile.encryptScanDelay );
                $( '#dc-embed-enabled' ).prop( 'checked', _configFile.useEmbeds );
                $( '#dc-local-states' ).prop( 'checked', _configFile.localStates );
                $( '#dc-master-password' ).val( '' );
            };
        }

        /**
         * @private
         * @desc Applies the update & restarts the app by performing a window.location.reload()
         */
        static _onUpdateRestartNowButtonClicked() {
            const replacePath = require( 'path' )
                .join( _discordCrypt._getPluginsPath(), _discordCrypt._getPluginName() );
            const fs = require( 'fs' );

            /* Replace the file. */
            fs.writeFile( replacePath, _updateData.payload, ( err ) => {
                if ( err ) {
                    _discordCrypt.log(
                        "Unable to replace the target plugin. " +
                        `( ${err} )\nDestination: ${replacePath}`,
                        'error'
                    );
                    global.smalltalk.alert( 'Error During Update', 'Failed to apply the update!' );
                }
            } );

            /* Window reload is simple enough. */
            location.reload();
        }

        /**
         * @private
         * @desc Applies the update & closes the upload available panel.
         */
        static _onUpdateRestartLaterButtonClicked() {
            const replacePath = require( 'path' )
                .join( _discordCrypt._getPluginsPath(), _discordCrypt._getPluginName() );
            const fs = require( 'fs' );

            /* Replace the file. */
            fs.writeFile( replacePath, _updateData.payload, ( err ) => {
                if ( err ) {
                    _discordCrypt.log(
                        "Unable to replace the target plugin. " +
                        `( ${err} )\nDestination: ${replacePath}`,
                        'error'
                    );
                    global.smalltalk.alert( 'Error During Update', 'Failed to apply the update!' );
                }
            } );

            /* Also reset any opened tabs. */
            _discordCrypt._setActiveSettingsTab( 0 );
            _discordCrypt._setActiveExchangeTab( 0 );

            /* Hide the update and changelog. */
            $( '#dc-overlay' ).css( 'display', 'none' );
            $( '#dc-update-overlay' ).css( 'display', 'none' );
        }

        /**
         * @private
         * @desc Adds the upper scoped update info to the blacklist, saves the configuration file and
         *      closes the update window.
         * @param self
         * @return {Function}
         */
        static _onUpdateIgnoreButtonClicked( self ) {
            return () => {
                /* Clear out the needless data which isn't actually needed to validate a blacklisted update. */
                _updateData.payload = '';

                /* Add the blacklist to the configuration file. */
                _configFile.blacklistedUpdates.push( _updateData );

                /* Save the configuration. */
                self._saveConfig();

                /* Also reset any opened tabs. */
                _discordCrypt._setActiveSettingsTab( 0 );
                _discordCrypt._setActiveExchangeTab( 0 );

                /* Hide the update and changelog. */
                $( '#dc-overlay' ).css( 'display', 'none' );
                $( '#dc-update-overlay' ).css( 'display', 'none' );
            };
        }

        /**
         * @private
         * @desc Switches assets to the Info tab.
         */
        static _onExchangeInfoTabButtonClicked() {
            /* Switch to tab 0. */
            _discordCrypt._setActiveExchangeTab( 0 );
        }

        /**
         * @private
         * @desc Switches assets to the Key Exchange tab.
         */
        static _onExchangeKeygenTabButtonClicked() {
            /* Switch to tab 1. */
            _discordCrypt._setActiveExchangeTab( 1 );
        }

        /**
         * @private
         * @desc Switches assets to the Handshake tab.
         */
        static _onExchangeHandshakeButtonClicked() {
            /* Switch to tab 2. */
            _discordCrypt._setActiveExchangeTab( 2 );
        }

        /**
         * @private
         * @desc Closes the key exchange menu.
         */
        static _onExchangeCloseButtonClicked() {
            /* Hide main background. */
            $( '#dc-overlay' ).css( 'display', 'none' );

            /* Hide the entire exchange key menu. */
            $( '#dc-overlay-exchange' ).css( 'display', 'none' );
        }

        /**
         * @private
         * @desc Opens the key exchange menu.
         */
        static _onOpenExchangeMenuButtonClicked() {
            /* Show background. */
            $( '#dc-overlay' ).css( 'display', 'block' );

            /* Show main menu. */
            $( '#dc-overlay-exchange' ).css( 'display', 'block' );
        }

        /**
         * @private
         * @desc Generates and sends a new public key.
         */
        static _onQuickHandshakeButtonClicked() {
            /* Don't bother opening a menu. Just generate the key. */
            $( '#dc-keygen-gen-btn' ).click();

            /* Now send it. */
            $( '#dc-keygen-send-pub-btn' ).click();
        }

        /**
         * @private
         * @desc Switches the key lengths to their correct values.
         */
        static _onExchangeAlgorithmChanged() {
            /* Variable bit lengths. */
            let dh_bl = _discordCrypt.__getDHBitSizes(), ecdh_bl = _discordCrypt.__getECDHBitSizes();

            /* Cache jQuery results. */
            let dc_keygen_method = $( '#dc-keygen-method' ),
                dc_keygen_algorithm = $( '#dc-keygen-algorithm' );

            /* Clear the old select list. */
            $( '#dc-keygen-algorithm option' ).each( ( function () {
                $( this ).remove();
            } ) );

            /* Repopulate the entries. */
            switch ( dc_keygen_method.val() )
            {
            case 'dh':
                for ( let i = 0; i < dh_bl.length; i++ ) {
                    let v = dh_bl[ i ];
                    dc_keygen_algorithm.append( new Option( v, v, i === ( dh_bl.length - 1 ) ) );
                }
                break;
            case 'ecdh':
                for ( let i = 0; i < ecdh_bl.length; i++ ) {
                    let v = ecdh_bl[ i ];
                    dc_keygen_algorithm.append( new Option( v, v, i === ( ecdh_bl.length - 1 ) ) );
                }
                break;
            default:
                return;
            }
        }

        /**
         * @private
         * @desc Generates a new key pair using the selected algorithm.
         */
        static _onExchangeGenerateKeyPairButtonClicked() {
            let dh_bl = _discordCrypt.__getDHBitSizes(), ecdh_bl = _discordCrypt.__getECDHBitSizes();
            let max_salt_len = 32, min_salt_len = 16, salt_len;
            let index, raw_buffer, pub_buffer;
            let key, crypto = require( 'crypto' );

            let dc_keygen_method = $( '#dc-keygen-method' ),
                dc_keygen_algorithm = $( '#dc-keygen-algorithm' );

            /* Get the current algorithm. */
            switch ( dc_keygen_method.val() ) {
            case 'dh':
                /* Generate a new Diffie-Hellman RSA key from the bit size specified. */
                key = _discordCrypt.__generateDH( parseInt( dc_keygen_algorithm.val() ) );

                /* Calculate the index number starting from 0. */
                index = dh_bl.indexOf( parseInt( dc_keygen_algorithm.val() ) );
                break;
            case 'ecdh':
                /* Generate a new Elliptic-Curve Diffie-Hellman key from the bit size specified. */
                key = _discordCrypt.__generateECDH( parseInt( dc_keygen_algorithm.val() ) );

                /* Calculate the index number starting from dh_bl.length. */
                index = ( ecdh_bl.indexOf( parseInt( dc_keygen_algorithm.val() ) ) + dh_bl.length );
                break;
            default:
                /* Should never happen. */
                return;
            }

            /* Sanity check. */
            if (
                !key ||
                key === undefined ||
                typeof key.getPrivateKey === 'undefined' ||
                typeof key.getPublicKey === 'undefined'
            )
                return;

            /* Copy the private key to this instance. */
            _privateExchangeKey = key;

            /*****************************************************************************************
             *   [ PUBLIC PAYLOAD STRUCTURE ]
             *   +0x00 - Algorithm + Bit size [ 0-6 = DH ( 768, 1024, 1536, 2048, 3072, 4096, 8192 ) |
             *                                  7-12 = ECDH ( 224, 256, 384, 409, 521, 571 ) ]
             *   +0x01 - Salt length
             *   +0x02 - Salt[ Salt.length ]
             *   +0x02 + Salt.length - Public key
             ****************************************************************************************/

            /* Calculate a random salt length. */
            salt_len = ( parseInt( crypto.randomBytes( 1 ).toString( 'hex' ), 16 ) % ( max_salt_len - min_salt_len ) ) +
                min_salt_len;

            /* Copy the buffer. */
            pub_buffer = Buffer.from(
                key.getPublicKey( 'hex', dc_keygen_method.val() === 'ecdh' ?
                    'compressed' :
                    undefined
                ),
                'hex'
            );

            /* Create a blank payload. */
            raw_buffer = Buffer.alloc( 2 + salt_len + pub_buffer.length );

            /* Write the algorithm index. */
            raw_buffer.writeInt8( index, 0 );

            /* Write the salt length. */
            raw_buffer.writeInt8( salt_len, 1 );

            /* Generate a random salt and copy it to the buffer. */
            crypto.randomBytes( salt_len ).copy( raw_buffer, 2 );

            /* Copy the public key to the buffer. */
            pub_buffer.copy( raw_buffer, 2 + salt_len );

            /* Get the public key then display it. */
            $( '#dc-pub-key-ta' ).val( raw_buffer.toString( 'hex' ) );

            /* Get the private key then display it. */
            $( '#dc-priv-key-ta' ).val( key.getPrivateKey( 'hex' ) );
        }

        /**
         * @private
         * @desc Clears any public and private keys generated.
         */
        static _onExchangeClearKeyButtonClicked() {
            /* Clear the key textareas. */
            $( '#dc-pub-key-ta' ).val( '' );
            $( '#dc-priv-key-ta' ).val( '' );
        }

        /**
         * @private
         * @desc Sends the currently generate public key in the correct format.
         * @param {_discordCrypt} self
         * @returns {Function}
         */
        static _onExchangeSendPublicKeyButtonClicked( self ) {
            return () => {

                /* Cache jQuery results. */
                let dc_pub_key_ta = $( '#dc-pub-key-ta' );

                /* Don't bother if it's empty. */
                if ( dc_pub_key_ta.val() === '' )
                    return;

                /* The text area stores a hex encoded binary. Convert it to a buffer prior to encoding. */
                let message = Buffer.from( dc_pub_key_ta.val(), 'hex' );

                /* Add the header to the message and encode it. */
                message = self._encodedKeyHeader + _discordCrypt.__substituteMessage( message, true );

                /* Split the message by adding a new line every 32 characters like a standard PGP message. */
                let formatted_message = message.replace( /(.{32})/g, e => `${e}\n` );

                /* Calculate the algorithm string. */
                let algo_str = `${$( '#dc-keygen-method' ).val() !== 'ecdh' ? 'DH-' : 'ECDH-'}` +
                    `${$( '#dc-keygen-algorithm' ).val()}`;

                /* Construct header & footer elements. */
                let header = `-----BEGIN ${algo_str} PUBLIC KEY-----`,
                    footer = `-----END ${algo_str} PUBLIC KEY----- | v${self.getVersion().replace( '-debug', '' )}`;

                /* Send the message. */
                _discordCrypt._dispatchMessage(
                    _configFile.useEmbeds,
                    formatted_message,
                    header,
                    footer,
                    0x720000,
                    '',
                    undefined,
                    _cachedModules,
                    _configFile.timedMessages,
                    _configFile.timedMessageExpires
                );

                /* Save the configuration file and store the new message. */
                self._saveConfig();

                /* Update the button text & reset after 1 second.. */
                $( '#dc-keygen-send-pub-btn' ).text( 'Sent The Public Key!' );

                setTimeout( ( function () {
                    $( '#dc-keygen-send-pub-btn' ).text( 'Send Public Key' );
                } ), 1000 );
            };
        }

        /**
         * @private
         * @desc Pastes what is stored in the clipboard to the handshake public key field.
         */
        static _onHandshakePastePublicKeyButtonClicked() {
            $( '#dc-handshake-ppk' ).val( require( 'electron' ).clipboard.readText() );
        }

        /**
         * @private
         * @desc Computes a shared secret and generates passwords based on a DH/ECDH key exchange.
         * @param {_discordCrypt} self
         * @returns {Function}
         */
        static _onHandshakeComputeButtonClicked( self ) {
            return () => {
                let value, algorithm, payload, salt_len, salt, user_salt_len, user_salt;
                let isUserSaltPrimary;

                /* Cache jQuery results. */
                let dc_pub_key_ta = $( '#dc-pub-key-ta' ),
                    dc_priv_key_ta = $( '#dc-priv-key-ta' ),
                    dc_handshake_ppk = $( '#dc-handshake-ppk' ),
                    dc_handshake_compute_btn = $( '#dc-handshake-compute-btn' );

                /* Provide some way of showing the user the result without actually giving it away. */
                function displaySecret( input_hex ) {
                    const charset = _discordCrypt.__getBraille().splice( 16, 64 );
                    let output = '';

                    for ( let i = 0; i < parseInt( input_hex.length / 2 ); i++ )
                        output += charset[ parseInt( input_hex.substr( i * 2, 2 ) ) & ( charset.length - 1 ) ];

                    return output;
                }

                /* Skip if no public key was entered. */
                if ( !dc_handshake_ppk.val() || !dc_handshake_ppk.val().length )
                    return;

                /* Skip if the user hasn't generated a key of their own. */
                if ( !dc_pub_key_ta.val() || !dc_pub_key_ta.val().length ) {
                    /* Update the text. */
                    dc_handshake_compute_btn.text( 'You Didn\'t Generate A Key!' );
                    setTimeout( ( function () {
                        dc_handshake_compute_btn.text( 'Compute Secret Keys' );
                    } ), 1000 );
                    return;
                }

                /* Check if the message header is valid. */
                if (
                    dc_handshake_ppk.val().replace( /\r?\n|\r/g, "" )
                        .slice( 0, 4 ) !== self._encodedKeyHeader
                )
                    return;

                /* Snip off the header. */
                let blob = dc_handshake_ppk.val().replace( /\r?\n|\r/g, "" ).slice( 4 );

                /* Skip if invalid braille encoded message. */
                if ( !_discordCrypt.__isValidBraille( blob ) )
                    return;

                try {
                    /* Decode the message. */
                    value = Buffer.from( _discordCrypt.__substituteMessage( blob ), 'hex' );
                }
                catch ( e ) {
                    /* Update the text. */
                    dc_handshake_compute_btn.text( 'Invalid Public Key!' );
                    setTimeout( ( function () {
                        dc_handshake_compute_btn.text( 'Compute Secret Keys' );
                    } ), 1000 );
                    return;
                }

                /* Check the algorithm they're using is the same as ours. */
                algorithm = value.readInt8( 0 );

                /* Check the algorithm is valid. */
                if ( !_discordCrypt.__isValidExchangeAlgorithm( algorithm ) ) {
                    /* Update the text. */
                    dc_handshake_compute_btn.text( 'Invalid Algorithm!' );
                    setTimeout( ( function () {
                        dc_handshake_compute_btn.text( 'Compute Secret Keys' );
                    } ), 1000 );
                    return;
                }

                /* Read the user's generated public key. */
                let user_pub_key = Buffer.from( dc_pub_key_ta.val(), 'hex' );

                /* Check the algorithm used is the same as ours. */
                if ( user_pub_key.readInt8( 0 ) !== algorithm ) {
                    /* Update the text. */
                    dc_handshake_compute_btn.text( 'Mismatched Algorithm!' );
                    setTimeout( ( function () {
                        dc_handshake_compute_btn.text( 'Compute Secret Keys' );
                    } ), 1000 );
                    return;
                }

                /* Update the algorithm text. */
                $( '#dc-handshake-algorithm' ).text(
                    `Exchange Algorithm: ${_discordCrypt.__indexToExchangeAlgorithmString( algorithm )}`
                );

                /* Get the salt length. */
                salt_len = value.readInt8( 1 );

                /* Make sure the salt length is valid. */
                if ( salt_len < 16 || salt_len > 32 ) {
                    /* Update the text. */
                    dc_handshake_compute_btn.text( 'Invalid Salt Length!' );
                    setTimeout( ( function () {
                        dc_handshake_compute_btn.text( 'Compute Secret Keys' );
                    } ), 1000 );
                    return;
                }

                /* Read the public salt. */
                salt = Buffer.from( value.subarray( 2, 2 + salt_len ) );

                /* Read the user's salt length. */
                user_salt_len = user_pub_key.readInt8( 1 );

                /* Read the user salt. */
                user_salt = Buffer.from( user_pub_key.subarray( 2, 2 + user_salt_len ) );

                /* Update the salt text. */
                $( '#dc-handshake-salts' ).text(
                    `Salts: [ ${displaySecret( salt.toString( 'hex' ) )}, ` +
                    `${displaySecret( user_salt.toString( 'hex' ) )} ]`
                );

                /* Read the public key and convert it to a hex string. */
                payload = Buffer.from( value.subarray( 2 + salt_len ) ).toString( 'hex' );

                /* Return if invalid. */
                if ( !_privateExchangeKey || _privateExchangeKey === undefined ||
                    typeof _privateExchangeKey.computeSecret === 'undefined' ) {
                    /* Update the text. */
                    dc_handshake_compute_btn.text( 'Failed To Calculate Private Key!' );
                    setTimeout( ( function () {
                        dc_handshake_compute_btn.text( 'Compute Secret Keys' );
                    } ), 1000 );
                    return;
                }

                /* Compute the local secret as a hex string. */
                let derived_secret = _discordCrypt.__computeExchangeSharedSecret(
                    _privateExchangeKey,
                    payload,
                    false,
                    false
                );

                /* Show error and quit if derivation fails. */
                if ( !derived_secret || !derived_secret.length ) {
                    /* Update the text. */
                    dc_handshake_compute_btn.text( 'Failed To Derive Key!' );
                    setTimeout( ( function () {
                        dc_handshake_compute_btn.text( 'Compute Secret Keys' );
                    } ), 1000 );
                    return;
                }

                /* Display the first 64 characters of it. */
                $( '#dc-handshake-secret' ).text(
                    `Derived Secret: [ ${displaySecret( derived_secret.length > 64 ?
                        derived_secret.substring( 0, 64 ) :
                        derived_secret )
                    } ]`
                );

                /* We have two salts. We can't know which one is our primary salt so just do a simple check on which
             Salt32 is bigger. */
                if ( user_salt_len === salt_len ) {
                    for ( let i = 2; i < parseInt( user_salt_len / 4 ); i += 4 ) {
                        let usl = user_salt.readUInt32BE( i ), sl = salt.readUInt32BE( i );

                        if ( usl === sl )
                            continue;

                        isUserSaltPrimary = usl > sl;
                        break;
                    }

                    /* Salts are equal, should never happen. */
                    if ( isUserSaltPrimary === undefined ) {
                        /* Update the text. */
                        dc_handshake_compute_btn.text( 'Both Salts Are Equal ?!' );
                        setTimeout(
                            ( function () {
                                dc_handshake_compute_btn.text( 'Compute Secret Keys' );
                            } ),
                            1000
                        );
                        return;
                    }
                }
                else
                    isUserSaltPrimary = user_salt_len > salt_len;

                /* Create hashed salt from the two user-generated salts. */
                let primary_hash = Buffer.from(
                    global.sha3.sha3_256( isUserSaltPrimary ? user_salt : salt, true ),
                    'hex'
                );
                let secondary_hash = Buffer.from(
                    global.sha3.sha3_512( isUserSaltPrimary ? salt : user_salt, true ),
                    'hex'
                );

                /* Global progress for async callbacks. */
                let primary_progress = 0, secondary_progress = 0;

                /* Calculate the primary key. */
                _discordCrypt.__scrypt(
                    Buffer.from( derived_secret + secondary_hash.toString( 'hex' ), 'hex' ),
                    primary_hash,
                    256,
                    3072,
                    16,
                    2,
                    ( error, progress, key ) => {
                        if ( error ) {
                            /* Update the text. */
                            dc_handshake_compute_btn.text( 'Failed Generating Primary Key!' );
                            setTimeout(
                                ( function () {
                                    dc_handshake_compute_btn.text( 'Compute Secret Keys' );
                                } ),
                                1000
                            );
                            return true;
                        }

                        /* Update progress. */
                        if ( progress ) {
                            primary_progress = progress * 50;

                            $( '#dc-exchange-status' )
                                .css( 'width', `${parseInt( primary_progress + secondary_progress )}%` );
                        }

                        if ( key ) {
                            /* Generate a quality report and apply the password. */
                            $( '#dc-handshake-prim-lbl' ).text( `Primary Key: ( Quality - ${
                                _discordCrypt.__entropicBitLength( key.toString( 'base64' ) )
                            } Bits )` );
                            $( '#dc-handshake-primary-key' ).val( key.toString( 'base64' ) );

                            /* Since more iterations are done for the primary key, this takes 4x as long thus will
                           always finish second. We can thus restore the original Generate text for the button once
                           this is done. */
                            dc_handshake_compute_btn.text( 'Compute Secret Keys' );

                            /* Now we clear the additional information. */
                            $( '#dc-handshake-algorithm' ).text( '...' );
                            $( '#dc-handshake-secret' ).text( '...' );
                            $( '#dc-handshake-salts' ).text( '...' );
                            $( '#dc-exchange-status' ).css( 'width', '0%' );
                        }

                        return false;
                    }
                );

                /* Calculate all salts needed. */
                let primary_salt = isUserSaltPrimary ? user_salt : salt;
                let secondary_salt = isUserSaltPrimary ? salt : user_salt;
                let secondary_password = Buffer.from(
                    primary_salt.toString( 'hex' ) + derived_secret + secondary_salt.toString( 'hex' ),
                    'hex'
                );

                /* Calculate the secondary key. */
                _discordCrypt.__scrypt(
                    secondary_password,
                    secondary_hash,
                    256,
                    3072,
                    8,
                    1,
                    ( error, progress, key ) => {
                        if ( error ) {
                            /* Update the text. */
                            dc_handshake_compute_btn.text( 'Failed Generating Secondary Key!' );
                            setTimeout(
                                ( function () {
                                    dc_handshake_compute_btn.text( 'Compute Secret Keys' );
                                } ),
                                1000
                            );
                            return true;
                        }

                        if ( progress ) {
                            secondary_progress = progress * 50;
                            $( '#dc-exchange-status' )
                                .css( 'width', `${parseInt( primary_progress + secondary_progress )}%` );
                        }

                        if ( key ) {
                            /* Generate a quality report and apply the password. */
                            $( '#dc-handshake-sec-lbl' ).text( `Secondary Key: ( Quality - ${
                                _discordCrypt.__entropicBitLength( key.toString( 'base64' ) )
                            } Bits )` );
                            $( '#dc-handshake-secondary-key' ).val( key.toString( 'base64' ) );
                        }

                        return false;
                    }
                );

                /* Update the text. */
                dc_handshake_compute_btn.text( 'Generating Keys ...' );

                /* Finally clear all volatile information. */
                _privateExchangeKey = undefined;
                dc_handshake_ppk.val( '' );
                dc_priv_key_ta.val( '' );
                dc_pub_key_ta.val( '' );
            };
        }

        /**
         * @private
         * @desc Copies the currently generated passwords from a key exchange to the clipboard then erases them.
         */
        static _onHandshakeCopyKeysButtonClicked() {
            /* Cache jQuery results. */
            let dc_handshake_primary_key = $( '#dc-handshake-primary-key' ),
                dc_handshake_secondary_key = $( '#dc-handshake-secondary-key' );

            /* Don't bother if it's empty. */
            if ( dc_handshake_primary_key.val() === '' ||
                dc_handshake_secondary_key.val() === '' )
                return;

            /* Format the text and copy it to the clipboard. */
            require( 'electron' ).clipboard.writeText(
                `Primary Key: ${dc_handshake_primary_key.val()}\r\n\r\n` +
                `Secondary Key: ${dc_handshake_secondary_key.val()}`
            );

            /* Nuke. */
            dc_handshake_primary_key.val( '' );
            dc_handshake_secondary_key.val( '' );

            /* Update the button text & reset after 1 second. */
            $( '#dc-handshake-cpy-keys-btn' ).text( 'Coped Keys To Clipboard!' );

            setTimeout( ( function () {
                $( '#dc-handshake-cpy-keys-btn' ).text( 'Copy Keys & Nuke' );
                $( '#dc-handshake-prim-lbl' ).text( 'Primary Key: ' );
                $( '#dc-handshake-sec-lbl' ).text( 'Secondary Key: ' );
            } ), 1000 );
        }

        /**
         * @private
         * @desc Applies the generate passwords to the current channel or DM.
         * @param {_discordCrypt} self
         * @returns {Function}
         */
        static _onHandshakeApplyKeysButtonClicked( self ) {
            return () => {

                /* Cache jQuery results. */
                let dc_handshake_primary_key = $( '#dc-handshake-primary-key' ),
                    dc_handshake_secondary_key = $( '#dc-handshake-secondary-key' );

                /* Skip if no primary key was generated. */
                if ( !dc_handshake_primary_key.val() || !dc_handshake_primary_key.val().length )
                    return;

                /* Skip if no secondary key was generated. */
                if ( !dc_handshake_secondary_key.val() ||
                    !dc_handshake_secondary_key.val().length )
                    return;

                /* Create the password object and nuke. */
                let pwd = _discordCrypt._createPassword(
                    dc_handshake_primary_key.val(),
                    dc_handshake_secondary_key.val()
                );
                dc_handshake_primary_key.val( '' );
                dc_handshake_secondary_key.val( '' );

                /* Enable auto-encryption on the channel */
                _setAutoEncrypt( true );

                /* Apply the passwords and save the config. */
                _configFile.passList[ _discordCrypt._getChannelId() ] = pwd;
                self._saveConfig();

                /* Update the text and reset it after 1 second. */
                $( '#dc-handshake-apply-keys-btn' ).text( 'Applied & Saved!' );
                setTimeout( ( function () {
                    $( '#dc-handshake-apply-keys-btn' ).text( 'Apply Generated Passwords' );

                    /* Reset quality bit length fields. */
                    $( '#dc-handshake-prim-lbl' ).text( 'Primary Key: ' );
                    $( '#dc-handshake-sec-lbl' ).text( 'Secondary Key: ' );

                    /* Hide main background. */
                    $( '#dc-overlay' ).css( 'display', 'none' );

                    /* Hide the entire exchange key menu. */
                    $( '#dc-overlay-exchange' ).css( 'display', 'none' );

                    /* Reset the index to the info tab. */
                    _discordCrypt._setActiveExchangeTab( 0 );
                } ), 1000 );
            }
        }

        /**
         * @private
         * @desc Opens the password editor menu.
         */
        static _onOpenPasswordMenuButtonClicked() {
            $( '#dc-overlay' ).css( 'display', 'block' );
            $( '#dc-overlay-password' ).css( 'display', 'block' );
        }

        /**
         * @private
         * @desc Saves the entered passwords for the current channel or DM.
         * @param {_discordCrypt} self
         * @returns {Function}
         */
        static _onSavePasswordsButtonClicked( self ) {
            return () => {
                let btn = $( '#dc-save-pwd' );

                /* Update the password and save it. */
                self._updatePasswords();

                /* Update the text for the button. */
                btn.text( "Saved!" );

                /* Reset the text for the password button after a 1 second delay. */
                setTimeout( ( function () {
                    /* Reset text. */
                    btn.text( "Save Password" );

                    /* Clear the fields. */
                    $( "#dc-password-primary" ).val( '' );
                    $( "#dc-password-secondary" ).val( '' );

                    /* Close. */
                    $( '#dc-overlay' ).css( 'display', 'none' );
                    $( '#dc-overlay-password' ).css( 'display', 'none' );
                } ), 1000 );
            };
        }

        /**
         * @private
         * @desc Resets passwords for the current channel or DM to their defaults.
         * @param {_discordCrypt} self
         * @returns {Function}
         */
        static _onResetPasswordsButtonClicked( self ) {
            return () => {
                let btn = $( '#dc-reset-pwd' );

                /* Disable auto-encrypt for the channel */
                _setAutoEncrypt( false );

                /* Reset the configuration for this user and save the file. */
                delete _configFile.passList[ _discordCrypt._getChannelId() ];
                self._saveConfig();

                /* Update the text for the button. */
                btn.text( "Password Reset!" );

                setTimeout( ( function () {
                    /* Reset text. */
                    btn.text( "Reset Password" );

                    /* Clear the fields. */
                    $( "#dc-password-primary" ).val( '' );
                    $( "#dc-password-secondary" ).val( '' );

                    /* Close. */
                    $( '#dc-overlay' ).css( 'display', 'none' );
                    $( '#dc-overlay-password' ).css( 'display', 'none' );
                } ), 1000 );
            };
        }

        /**
         * @private
         * @desc Closes the password editor menu.
         */
        static _onClosePasswordMenuButtonClicked() {
            /* Clear the fields. */
            $( "#dc-password-primary" ).val( '' );
            $( "#dc-password-secondary" ).val( '' );

            /* Close after a .25 second delay. */
            setTimeout( ( function () {
                /* Close. */
                $( '#dc-overlay' ).css( 'display', 'none' );
                $( '#dc-overlay-password' ).css( 'display', 'none' );
            } ), 250 );
        }

        /**
         * @private
         * @desc Copies the passwords from the current channel or DM to the clipboard.
         * @returns {Function}
         */
        static _onCopyCurrentPasswordsButtonClicked() {
            let currentKeys = _configFile.passList[ _discordCrypt._getChannelId() ];

            /* If no password is currently generated, write the default key. */
            if ( !currentKeys ) {
                require( 'electron' ).clipboard.writeText( `Default Password: ${_configFile.defaultPassword}` );
                return;
            }

            /* Write to the clipboard. */
            require( 'electron' ).clipboard.writeText(
                `Primary Key: ${currentKeys.primary}\r\n\r\nSecondary Key: ${currentKeys.secondary}`
            );

            /* Alter the button text. */
            $( '#dc-cpy-pwds-btn' ).text( 'Copied Keys To Clipboard!' );

            /* Reset the button after 1 second close the prompt. */
            setTimeout( ( function () {
                /* Reset. */
                $( '#dc-cpy-pwds-btn' ).text( 'Copy Current Passwords!' );

                /* Close. */
                $( '#dc-cancel-btn' ).click();
            } ), 1000 );
        }

        /**
         * @private
         * @desc Enables or disables automatic message encryption.
         * @param {_discordCrypt} self
         * @returns {Function}
         */
        static _onForceEncryptButtonClicked( self ) {
            return () => {
                /* Cache jQuery results. */
                let dc_lock_btn = $( '#dc-lock-btn' ), new_tooltip = $( '<span>' ).addClass( 'dc-tooltip-text' );

                /* Update the icon and toggle. */
                if ( !self._getAutoEncrypt() ) {
                    dc_lock_btn.html( Buffer.from( self._lockIcon, 'base64' ).toString( 'utf8' ) );
                    dc_lock_btn.append( new_tooltip.text( 'Disable Message Encryption' ) );
                    self._setAutoEncrypt( true );
                }
                else {
                    dc_lock_btn.html( Buffer.from( self._unlockIcon, 'base64' ).toString( 'utf8' ) );
                    dc_lock_btn.append( new_tooltip.text( 'Enable Message Encryption' ) );
                    self._setAutoEncrypt( false );
                }

                /* Save config. */
                self._saveConfig();
            };
        }

        /**
         * @private
         * @desc Updates the lock icon
         */
        static _updateLockIcon( self ) {
            /* Cache jQuery results. */
            let dc_lock_btn = $( '#dc-lock-btn' ), tooltip = $( '<span>' ).addClass( 'dc-tooltip-text' );

            /* Update the icon based on the channel */
            if ( self._getAutoEncrypt() ) {
                dc_lock_btn.html( Buffer.from( self._lockIcon, 'base64' ).toString( 'utf8' ) );
                dc_lock_btn.append( tooltip.text( 'Disable Message Encryption' ) );
            }
            else {
                dc_lock_btn.html( Buffer.from( self._unlockIcon, 'base64' ).toString( 'utf8' ) );
                dc_lock_btn.append( tooltip.text( 'Enable Message Encryption' ) );
            }

            /* Set the button class. */
            $( '.dc-svg' ).attr( 'class', 'dc-svg' );
        }

        /**
         * @private
         * @desc Sets the active tab index in the settings menu.
         * @param {int} index The index ( 0-1 ) of the page to activate.
         * @example
         * setActiveTab( 1 );
         */
        static _setActiveSettingsTab( index ) {
            let tab_names = [ 'dc-plugin-settings-tab', 'dc-database-settings-tab', 'dc-security-settings-tab' ];
            let tabs = $( '#dc-settings-tab .dc-tab-link' );

            /* Hide all tabs. */
            for ( let i = 0; i < tab_names.length; i++ )
                $( `#${tab_names[ i ]}` ).css( 'display', 'none' );

            /* Deactivate all links. */
            tabs.removeClass( 'active' );

            switch ( index ) {
            case 0:
                $( '#dc-plugin-settings-btn' ).addClass( 'active' );
                $( '#dc-plugin-settings-tab' ).css( 'display', 'block' );
                break;
            case 1:
                $( '#dc-database-settings-btn' ).addClass( 'active' );
                $( '#dc-database-settings-tab' ).css( 'display', 'block' );
                break;
            case 2:
                $( '#dc-security-settings-btn' ).addClass( 'active' );
                $( '#dc-security-settings-tab' ).css( 'display', 'block' );
                break;
            default:
                break;
            }
        }

        /**
         * @private
         * @desc Sets the active tab index in the exchange key menu.
         * @param {int} index The index ( 0-2 ) of the page to activate.
         * @example
         * setActiveTab( 1 );
         */
        static _setActiveExchangeTab( index ) {
            let tab_names = [ 'dc-about-tab', 'dc-keygen-tab', 'dc-handshake-tab' ];
            let tabs = $( '#dc-exchange-tab .dc-tab-link' );

            /* Hide all tabs. */
            for ( let i = 0; i < tab_names.length; i++ )
                $( `#${tab_names[ i ]}` ).css( 'display', 'none' );

            /* Deactivate all links. */
            tabs.removeClass( 'active' );

            switch ( index ) {
            case 0:
                $( '#dc-tab-info-btn' ).addClass( 'active' );
                $( '#dc-about-tab' ).css( 'display', 'block' );
                break;
            case 1:
                $( '#dc-tab-keygen-btn' ).addClass( 'active' );
                $( '#dc-keygen-tab' ).css( 'display', 'block' );
                break;
            case 2:
                $( '#dc-tab-handshake-btn' ).addClass( 'active' );
                $( '#dc-handshake-tab' ).css( 'display', 'block' );
                break;
            default:
                break;
            }
        }

        /* ========================================================= */

        /* ====================== APP UTILITIES ==================== */

        /**
         * @private
         * @desc Generates a nonce according to Discord's internal EPOCH. ( 14200704e5 )
         * @return {string} The string representation of the integer nonce.
         */
        static _getNonce() {
            return _cachedModules.NonceGenerator.fromTimestamp( Date.now() );
        }

        /**
         * @private
         * @desc Returns the name of the plugin file expected on the disk.
         * @returns {string}
         * @example
         * console.log( discordCrypt._getPluginName() );
         * // "discordCrypt.plugin.js"
         */
        static _getPluginName() {
            return 'discordCrypt.plugin.js';
        }

        /**
         * @private
         * @desc Check if the plugin is named correctly by attempting to open the plugin file in the BetterDiscord
         *      plugin path.
         * @returns {boolean}
         * @example
         * console.log( _discordCrypt._validPluginName() );
         * // False
         */
        static _validPluginName() {
            return require( 'fs' )
                .existsSync( require( 'path' )
                    .join( _discordCrypt._getPluginsPath(), _discordCrypt._getPluginName() ) );
        }

        /**
         * @private
         * @desc Returns the platform-specific path to BetterDiscord's plugin directory.
         * @returns {string} The expected path ( which may not exist ) to BetterDiscord's plugin directory.
         * @example
         * console.log( _discordCrypt._getPluginsPath() );
         * // "C:\Users\John Doe\AppData\Local/BetterDiscord/plugins"
         */
        static _getPluginsPath() {
            const process = require( 'process' );
            return `${process.platform === 'win32' ?
                process.env.APPDATA :
                process.platform === 'darwin' ?
                    process.env.HOME + '/Library/Preferences' :
                    process.env.HOME + '/.config'}/BetterDiscord/plugins/`;
        }

        /**
         * @private
         * @desc Checks if the plugin should ignore auto-updates.
         *      Usually in a developer environment, a simple symlink is ( or should be ) used to link the current build
         *      file to the plugin path allowing faster deployment.
         * @param {string} version Version string of the plugin to include in the check.
         * @return {boolean} Returns false if the plugin should auto-update.
         */
        static _shouldIgnoreUpdates( version ) {
            const fs = require( 'fs' );
            const path = require( 'path' );
            const plugin_file = path.join( _discordCrypt._getPluginsPath(), _discordCrypt._getPluginName() );

            return fs.existsSync( plugin_file ) &&
            ( fs.lstatSync( plugin_file ).isSymbolicLink() || version.indexOf( '-debug' ) !== -1 );
        }

        /**
         * @private
         * @desc Checks the update server for an encrypted update.
         * @param {UpdateCallback} on_update_callback Callback to execute when an update is found.
         * @param {Array<UpdateInfo>} [blacklisted_updates] Optional list of blacklisted updates to ignore.
         * @returns {boolean}
         * @example
         * _checkForUpdate( ( info ) => {
         *      if( !info ) {
         *          console.log( 'No update available.' );
         *          return;
         *      }
         *      console.log( `New Update Available: #${info.hash} - v${info.version}` );
         *      console.log( `Signature is: ${info.valid ? valid' : 'invalid'}!` );
         *      console.log( `Changelog:\n${info.changelog}` );
         * } );
         */
        static _checkForUpdate( on_update_callback, blacklisted_updates ) {
            /* Update URL and request method. */
            const base_url = 'https://gitlab.com/leogx9r/discordCrypt/raw/master';
            const update_url = `${base_url}/build/${_discordCrypt._getPluginName()}`;
            const changelog_url = `${base_url}/src/CHANGELOG`;
            const signature_url = `${update_url}.sig`;

            /**
             * @desc Local update information.
             * @type {UpdateInfo}
             */
            let updateInfo = {
                version: '',
                payload: '',
                valid: false,
                hash: '',
                signature: '',
                changelog: ''
            };

            /* Make sure the callback is a function. */
            if ( typeof on_update_callback !== 'function' )
                return false;

            /* Perform the request. */
            try {
                /* Download the update. */
                _discordCrypt.__getRequest( update_url, ( statusCode, errorString, data ) => {
                    /* Make sure no error occurred. */
                    if ( statusCode !== 200 ) {
                        /* Log the error accordingly. */
                        switch ( statusCode ) {
                        case 404:
                            _discordCrypt.log( 'Update URL is broken.', 'error' );
                            break;
                        case 403:
                            _discordCrypt.log( 'Forbidden request when checking for updates.', 'error' );
                            break;
                        default:
                            _discordCrypt.log( `Error while fetching update: ${statusCode}:${errorString}`, 'error' );
                            break;
                        }

                        on_update_callback( null );
                        return false;
                    }

                    /* Get the local file. */
                    let localFile = '//META{"name":"discordCrypt"}*//\n';
                    try {
                        localFile = require( 'fs' ).readFileSync(
                            require( 'path' ).join(
                                _discordCrypt._getPluginsPath(),
                                _discordCrypt._getPluginName()
                            )
                        ).toString().replace( '\r', '' );
                    }
                    catch ( e ) {
                        _discordCrypt.log(
                            'Plugin file could not be locally read. Assuming testing version ...',
                            'warn'
                        );
                    }

                    /* Check the first line which contains the metadata to make sure that they're equal. */
                    if ( data.split( '\n' )[ 0 ] !== localFile.split( '\n' )[ 0 ] ) {
                        _discordCrypt.log(
                            'Plugin metadata is missing from either the local or update file.',
                            'error'
                        );

                        on_update_callback( null );
                        return false;
                    }

                    /* Read the current hash of the plugin and compare them.. */
                    let currentHash = _discordCrypt.__sha256( localFile.replace( '\r', '' ), true );
                    updateInfo.hash = _discordCrypt.__sha256( data.replace( '\r', '' ), true );

                    /* If the hash equals the retrieved one, no update is needed. */
                    if ( updateInfo.hash === currentHash ) {
                        _discordCrypt.log( `No Update Needed - #${updateInfo.hash.slice( 0, 16 )}` );

                        on_update_callback( null );
                        return true;
                    }

                    /* Check if the hash matches a blacklisted update. */
                    if(
                        blacklisted_updates &&
                        blacklisted_updates.length &&
                        blacklisted_updates.filter( e => e && e.hash === updateInfo.hash ).length !== 0
                    ) {
                        _discordCrypt.log( `Ignoring update - #${updateInfo.hash.slice( 0, 16 )}` );

                        on_update_callback( null );
                        return true;
                    }

                    /* Try parsing a version number. */
                    try {
                        updateInfo.version = data
                            .match( /((["'])(\d+\.)(\d+\.)(\*|\d+)(["']))/gi )
                            .toString()
                            .replace( /(['|"]*['|"])/g, '' );
                    }
                    catch ( e ) {
                        updateInfo.version = '?.?.?';
                        _discordCrypt.log( 'Failed to locate the version number in the update ...', 'warn' );
                    }

                    /* Basically the finally step - resolve the changelog & call the callback function. */
                    let tryResolveChangelog = ( valid_signature ) => {
                        /* Store the validity. */
                        updateInfo.valid = valid_signature;

                        /* Now get the changelog. */
                        try {
                            /* Fetch the changelog from the URL. */
                            _discordCrypt.__getRequest(
                                changelog_url,
                                ( statusCode, errorString, changelog ) => {
                                    updateInfo.changelog = statusCode == 200 ? changelog : '';

                                    /* Perform the callback. */
                                    on_update_callback( updateInfo );
                                }
                            );
                        }
                        catch ( e ) {
                            _discordCrypt.log( 'Error fetching the changelog.', 'warn' );

                            /* Perform the callback without a changelog. */
                            updateInfo.changelog = '';
                            on_update_callback( updateInfo );
                        }
                    };

                    /* Store the update. */
                    updateInfo.payload = data;

                    /* Try validating the signature. */
                    try {
                        /* Fetch the detached signature. */
                        _discordCrypt.__getRequest( signature_url, ( statusCode, errorString, detached_sig ) => {
                            /* Store the signature. */
                            updateInfo.signature = detached_sig;

                            /* Validate the signature then continue. */
                            let r = _discordCrypt.__validatePGPSignature(
                                updateInfo.payload,
                                updateInfo.signature,
                                _discordCrypt.__zlibDecompress( _signingKey )
                            );

                            /* This returns a Promise if valid or false if invalid. */
                            if( r )
                                r.then( ( valid_signature ) => tryResolveChangelog( valid_signature ) );
                            else
                                tryResolveChangelog( false );
                        } );
                    }
                    catch( e ) {
                        _discordCrypt.log( `Unable to validate the update signature: ${e}`, 'warn' );

                        /* Resolve the changelog anyway even without a valid signature. */
                        tryResolveChangelog( false );
                    }

                    return true;
                } );
            }
            catch ( ex ) {
                /* Handle failure. */
                _discordCrypt.log( `Error while retrieving update: ${ex.toString()}`, 'warn' );
                return false;
            }

            return true;
        }

        /**
         * @private
         * @description Returns the current message ID used by Discord.
         * @returns {string | undefined}
         * @example
         * console.log( _discordCrypt._getChannelId() );
         * // "414714693498014617"
         */
        static _getChannelId() {
            return window.location.pathname.split( '/' ).pop();
        }

        /**
         * @private
         * @desc Creates a password object using a primary and secondary password.
         * @param {string} primary_password The primary password.
         * @param {string} secondary_password The secondary password.
         * @returns {ChannelPassword} Object containing the two passwords.
         * console.log( _discordCrypt._createPassword( 'Hello', 'World' ) );
         * // Object {primary: "Hello", secondary: "World"}
         */
        static _createPassword( primary_password, secondary_password ) {
            return { primary: primary_password, secondary: secondary_password };
        }

        /**
         * @private
         * @desc Returns functions to locate exported webpack modules.
         * @returns {WebpackModuleSearcher}
         */
        static _getWebpackModuleSearcher() {
            /* [ Credits to the creator. ] */
            const req = typeof( webpackJsonp ) === "function" ?
                webpackJsonp(
                    [],
                    { '__extra_id__': ( module, _export_, req ) => _export_.default = req },
                    [ '__extra_id__' ]
                ).default :
                webpackJsonp.push( [
                    [],
                    { '__extra_id__': ( _module_, exports, req ) => _module_.exports = req },
                    [ [ '__extra_id__' ] ] ]
                );

            delete req.m[ '__extra_id__' ];
            delete req.c[ '__extra_id__' ];

            /**
             * @desc Look through all modules of internal Discord's Webpack and return first one that matches filter
             *      predicate. At first this function will look through already loaded modules cache.
             *      If no loaded modules match, then this function tries to load all modules and match for them.
             *      Loading any module may have unexpected side effects, like changing current locale of moment.js,
             *      so in that case there will be a warning the console.
             *      If no module matches, this function returns `null`.
             *      ou should always try to provide a predicate that will match something,
             *      but your code should be ready to receive `null` in case of changes in Discord's codebase.
             *      If module is ES6 module and has default property, consider default first;
             *      otherwise, consider the full module object.
             * @param {ModulePredicate} filter Predicate to match module
             * @param {boolean} force_load Whether to force load all modules if cached modules don't work.
             * @return {*} First module that matches `filter` or `null` if none match.
             */
            const find = ( filter, force_load ) => {
                for ( let i in req.c ) {
                    if ( req.c.hasOwnProperty( i ) ) {
                        let m = req.c[ i ].exports;

                        if ( m && m.__esModule && m.default )
                            m = m.default;

                        if ( m && filter( m ) )
                            return m;
                    }
                }

                if ( force_load ) {
                    _discordCrypt.log( "Couldn't find module in existing cache. Loading all modules.", 'warn' );

                    for ( let i = 0; i < req.m.length; ++i ) {
                        try {
                            let m = req( i );
                            if ( m && m.__esModule && m.default && filter( m.default ) )
                                return m.default;
                            if ( m && filter( m ) )
                                return m;
                        }
                        catch ( e ) {
                            _discordCrypt.log( `Could not load module index ${i} ...`, 'warn' );
                        }
                    }

                    _discordCrypt.log( 'Cannot find Webpack module.', 'warn' );
                }

                return null;
            };

            /**
             * @desc Look through all modules of internal Discord's Webpack and return first object that has all of
             *      the following prototypes.
             * @param {string[]} protoNames Array of all prototypes to search for.
             * @param {boolean} [force_load] Whether to force load all modules if cached modules don't work.
             * @return {object} First module that matches `protoNames` or `null` if none match.
             */
            const findByUniquePrototypes = ( protoNames, force_load = false ) =>
                find(
                    module => protoNames.every( proto => module.prototype && module.prototype[ proto ] ),
                    force_load
                );

            /**
             * @desc Look through all modules of internal Discord's Webpack and return first object that has all of the
             *      following properties. You should be ready that in any moment, after Discord update,
             *      this function may start returning `null` (if no such object exists anymore) or even some
             *      different object with the same properties. So you should provide all property names that
             *      you use, and often even some extra properties to make sure you'll get exactly what you want.
             * @param {string[]} propNames Array of property names to look for.
             * @param {boolean} [force_load] Whether to force load all modules if cached modules don't work.
             * @returns {object} First module that matches `propNames` or `null` if none match.
             */
            const findByUniqueProperties = ( propNames, force_load = false ) =>
                find( module => propNames.every( prop => module[ prop ] !== undefined ), force_load );

            /**
             * @desc Look through all modules of internal Discord's Webpack and return first object that has the
             *      `displayName` property with following value. This is useful for searching for React components by
             *      name. Take into account that not all components are exported as modules. Also, there might be
             *      several components with the same name.
             * @param {string} displayName Display name property value to look for.
             * @param {boolean} [force_load] Whether to force load all modules if cached modules don't work.
             * @return {object} First module that matches `displayName` or `null` if none match.
             */
            const findByDisplayName = ( displayName, force_load = false ) =>
                find( module => module.displayName === displayName, force_load );

            /**
             * @desc Look through all modules of internal Discord's Webpack and return the first object that matches
             *      a dispatch token's ID. These usually contain a bundle of `_actionHandlers` used to handle events
             *      internally.
             * @param {int} token The internal token ID number.
             * @param {boolean} [force_load] Whether to force load all modules if cached modules don't work.
             * @return {object} First module that matches the dispatch ID or `null` if none match.
             */
            const findByDispatchToken = ( token, force_load = false ) =>
                find(
                    module =>
                        module[ '_dispatchToken' ] &&
                        typeof module[ '_dispatchToken' ] === 'string' &&
                        module[ '_dispatchToken' ] === `ID_${token}` &&
                        module[ '_actionHandlers' ],
                    force_load
                );

            /**
             * @desc Look through all modules of internal Discord's Webpack and return the first object that matches
             *      every dispatcher name provided.
             * @param {string[]} dispatchNames Names of events to search for.
             * @return {object} First module that matches every dispatch name provided or null if no full matches.
             */
            const findByDispatchNames = dispatchNames => {
                for ( let i = 0; i < 500; i++ ) {
                    let dispatcher = findByDispatchToken( i );

                    if ( !dispatcher )
                        continue;

                    if ( dispatchNames.every( prop => dispatcher._actionHandlers.hasOwnProperty( prop ) ) )
                        return dispatcher;
                }
                return null;
            };

            return {
                find,
                findByUniqueProperties,
                findByUniquePrototypes,
                findByDisplayName,
                findByDispatchToken,
                findByDispatchNames
            };
        }

        /**
         * @experimental
         * @private
         * @desc Dumps all function callback handlers with their names, IDs and function prototypes. [ Debug Function ]
         * @param {boolean} [dump_actions] Whether to dump action handlers.
         * @returns {Array} Returns an array of all IDs and identifier callbacks.
         */
        static _dumpWebpackModuleCallbacks( dump_actions = true ) {
            const ignored = [
                '_dependencies',
                '_isInitialized',
                'initialize',
                'initializeIfNeeded',
                'syncWith',
                'waitFor',
                'hasChangeCallbacks',
                'emitChange',
                'addChangeListener',
                'addConditionalChangeListener',
                'removeChangeListener',
                'getDispatchToken',
                'mustEmitChanges'
            ];

            /* Create the dumping array. */
            let dump = [], i = 0;

            /* Iterate over let's say 1000 possible modules ? */
            _discordCrypt._getWebpackModuleSearcher().find( ( module ) => {
                if( !module[ '__esModule' ] )
                    return false;

                /* Create an entry in the array. */
                dump[ i ] = {};

                /* Loop over every property in the module. */
                for( let prop in module ) {
                    /* Skip ignored. */
                    if( ignored.indexOf( prop ) !== -1 )
                        continue;

                    /* Dump action handlers. */
                    if( [ '_actionHandlers', '_dispatchHandlers', '_changeCallbacks' ].indexOf( prop ) !== -1 ) {
                        /* Skip if not required. */
                        if( !dump_actions )
                            continue;

                        dump[ i ][ prop ] = {};

                        /* Loop over every property name in the action handler. */
                        for ( let action in module[ prop ] ) {

                            /* Quick sanity check. */
                            if ( !action.length || !module._actionHandlers.hasOwnProperty( action ) )
                                continue;

                            try{
                                /* Assign the module property name and it's basic prototype. */
                                dump[ i ][ prop ][ action ] =
                                    module[ prop ][ action ].prototype.constructor.toString().split( '{' )[ 0 ];
                            }
                            catch( e ) {
                                dump[ i ][ prop ] = 'N/A';
                            }
                        }
                    }
                    else {
                        try{
                            /* Add the actual property name and its prototype. */
                            dump[ i ][ prop ] = module[ prop ].toString().split( '{' )[ 0 ];
                        }
                        catch( e ) {
                            dump[ i ][ prop ] = 'N/A';
                        }
                    }
                }

                i++;
                return false;
            } );

            /* Return any found module handlers. */
            return dump;
        }

        /**
         * @private
         * @desc Get React component instance of closest owner of DOM element matched by filter.
         * @author noodlebox
         * @param {Element} element DOM element to start react component searching.
         * @param {object} options Filter to match React component by display name.
         *      If `include` if provided, `exclude` value is ignored.
         * @param {string[]} options.include Array of names to allow.
         * @param {string[]} options.exclude Array of names to ignore.
         * @return {object|null} Closest matched React component instance or null if none is matched.
         */
        static _getElementReactOwner(
            element,
            {
                include,
                exclude = [ "Popout", "Tooltip", "Scroller", "BackgroundFlash" ]
            } = {}
        ) {
            if ( element === undefined )
                return undefined;

            /**
             * Get React Internal Instance mounted to DOM element
             * @author noodlebox
             * @param {Element} e DOM element to get React Internal Instance from
             * @return {object|null} Returns React Internal Instance mounted to this element if exists
             */
            const getOwnerReactInstance = e => e[ Object.keys( e )
                .find( k => k.startsWith( "__reactInternalInstance" ) ) ];
            const excluding = include === undefined;
            const filter = excluding ? exclude : include;

            function classFilter( owner ) {
                const name = owner.type.displayName || owner.type.name || null;
                return ( name !== null && !!( filter.includes( name ) ^ excluding ) );
            }

            for ( let c = getOwnerReactInstance( element ).return; !_.isNil( c ); c = c.return ) {
                if ( _.isNil( c ) )
                    continue;

                if ( !_.isNil( c.stateNode ) && !( c.stateNode instanceof HTMLElement ) && classFilter( c ) )
                    return c.stateNode;
            }

            return undefined;
        }

        /**
         * @private
         * @desc Returns the channel properties for the currently viewed channel or null.
         * @return {object}
         */
        static _getChannelProps() {
            /* Blacklisted IDs that don't have actual properties. */
            const blacklisted_channel_props = [
                '@me',
                'activity'
            ];

            /* Skip blacklisted channels. */
            if( blacklisted_channel_props.indexOf( _discordCrypt._getChannelId() ) === -1 ) {
                let elementOwner = _discordCrypt._getElementReactOwner( $( 'form' )[ 0 ] );

                /* Ensure the properties exist. */
                if ( elementOwner[ 'props' ] && elementOwner.props[ 'channel' ] )
                    /* Return the result. */
                    return elementOwner.props.channel;
            }

            /* Return nothing for invalid channels. */
            return null;
        }

        /**
         * @private
         * @desc Edits the message's content from the channel indicated.
         *      N.B. This does not edit embeds due to the internal code Discord uses.
         * @param {string} channel_id The channel's identifier that the message is located in.
         * @param {string} message_id The message's identifier to delete.
         * @param {string} content The message's new content.
         * @param {CachedModules} cached_modules The internally cached module objects.
         */
        static _editMessage( channel_id, message_id, content, cached_modules ) {
            /* Edit the message internally. */
            cached_modules.MessageController._editMessage( channel_id, message_id, { content: content } );
        }

        /**
         * @private
         * @desc Delete the message from the channel indicated.
         * @param {string} channel_id The channel's identifier that the message is located in.
         * @param {string} message_id The message's identifier to delete.
         * @param {CachedModules} cached_modules The internally cached module objects.
         */
        static _deleteMessage( channel_id, message_id, cached_modules ) {
            /* Delete the message internally. */
            cached_modules.MessageController.deleteMessage( channel_id, message_id );
        }

        /**
         * @private
         * @desc Sends either an embedded message or an inline message to Discord.
         * @param {boolean} as_embed Whether to dispatch this message as an embed or not.
         * @param {string} main_message The main content to send.
         * @param {string} [message_header] The text to display at the top of an embed.
         * @param {string} [message_footer] The text to display at the bottom of an embed.
         * @param {int} [embedded_color] A hex color used to outline the left side of the embed if applicable.
         * @param {string} [message_content] Message content to be attached above the main message.
         * @param {int} [channel_id] If specified, sends the embedded message to this channel instead of the
         *      current channel.
         * @param {Array<TimedMessage>} [timed_messages] Array containing timed messages to add this sent message to.
         * @param {int} [expire_time_minutes] The amount of minutes till this message is to be deleted.
         */
        static _dispatchMessage(
            as_embed,
            main_message,
            message_header,
            message_footer,
            embedded_color = 0x551A8B,
            message_content = '',
            channel_id = undefined,
            timed_messages = undefined,
            expire_time_minutes = 0
        ) {
            let mention_everyone = false;

            /* Parse the message content to the required format if applicable.. */
            if ( typeof message_content === 'string' && message_content.length ) {
                /* Sanity check. */
                if ( _cachedModules.MessageCreator === null ) {
                    _discordCrypt.log( 'Could not locate the MessageCreator module!', 'error' );
                    return;
                }

                try {
                    /* Parse the message. */
                    message_content = _cachedModules
                        .MessageCreator
                        .parse( _discordCrypt._getChannelProps(), message_content ).content;

                    /* Check for @everyone or @here mentions. */
                    if ( message_content.includes( '@everyone' ) || message_content.includes( '@here' ) )
                        mention_everyone = true;
                }
                catch ( e ) {
                    message_content = '';
                }
            }
            else
                message_content = '';

            /* Save the Channel ID. */
            let _channel = channel_id !== undefined ? channel_id : _discordCrypt._getChannelId();

            /* Handles returns for messages. */
            const onDispatchResponse = ( r ) => {
                /* Check if an error occurred and inform Clyde bot about it. */
                if ( !r.ok ) {
                    /* Perform Clyde dispatch if necessary. */
                    if (
                        r.status >= 400 &&
                        r.status < 500 &&
                        r.body &&
                        !_cachedModules.MessageController.sendClydeError( _channel, r.body.code )
                    ) {
                        /* Log the error in case we can't manually dispatch the error. */
                        _discordCrypt.log( `Error sending message: ${r.status}`, 'error' );

                        /* Sanity check. */
                        if ( _cachedModules.MessageDispatcher === null || _cachedModules.GlobalTypes === null ) {
                            _discordCrypt.log( 'Could not locate the MessageDispatcher module!', 'error' );
                            return;
                        }

                        _cachedModules.MessageDispatcher.dispatch( {
                            type: _cachedModules.GlobalTypes.ActionTypes.MESSAGE_SEND_FAILED,
                            messageId: r.body.id,
                            channelId: _channel
                        } );
                    }
                }
                else {
                    /* Receive the message normally. */
                    _cachedModules.MessageController.receiveMessage( _channel, r.body );

                    /* Add the message to the TimedMessage array. */
                    if ( timed_messages && expire_time_minutes > 0 ) {
                        timed_messages.push( {
                            messageId: r.body.id,
                            channelId: _channel,
                            expireTime: Date.now() + ( expire_time_minutes * 60000 )
                        } );
                    }
                }
            };

            /* Send this message as an embed. */
            if ( as_embed ) {
                /* Create the message embed object and add it to the queue. */
                _cachedModules.MessageQueue.enqueue(
                    {
                        type: 'send',
                        message: {
                            channelId: _channel,
                            nonce: _discordCrypt._getNonce(),
                            content: message_content,
                            mention_everyone: mention_everyone,
                            tts: false,
                            embed: {
                                type: "rich",
                                url: "https://gitlab.com/leogx9r/DiscordCrypt",
                                color: embedded_color || 0x551A8B,
                                output_mime_type: "text/x-html",
                                timestamp: ( new Date() ).toISOString(),
                                encoding: "utf-16",
                                author: {
                                    name: message_header || '-----MESSAGE-----',
                                    icon_url:
                                        'https://gitlab.com/leogx9r/DiscordCrypt/raw/master/images/encode-logo.png',
                                    url: 'https://discord.me/discordCrypt'
                                },
                                footer: {
                                    text: message_footer || 'discordCrypt',
                                    icon_url: 'https://gitlab.com/leogx9r/DiscordCrypt/raw/master/images/app-logo.png',
                                },
                                description: main_message,
                            }
                        }
                    },
                    onDispatchResponse
                );

                return;
            }

            /* Dispatch the message as normal content. */
            [
                main_message,
                message_content
            ].forEach(
                ( ( value ) => {
                    /* Skip empty values. */
                    if ( !value.length )
                        return;

                    /* Create the message object and dispatch it to the queue. */
                    _cachedModules.MessageQueue.enqueue(
                        {
                            type: 'send',
                            message: {
                                channelId: _channel,
                                nonce: _discordCrypt._getNonce(),
                                content: value === message_content ? value : `\`${value}\``,
                                mention_everyone: value === message_content ? mention_everyone : false,
                                tts: false
                            }
                        },
                        onDispatchResponse
                    );
                } )
            );
        }

        /**
         * @private
         * @desc Injects a CSS style element into the header tag.
         * @param {string} id The HTML ID string used to identify this CSS style segment.
         * @param {string} css The actual CSS style excluding the <style> tags.
         * @example
         * _injectCSS( 'my-css', 'p { font-size: 32px; }' );
         */
        static _injectCSS( id, css ) {
            /* Inject into the header tag. */
            $( "head" )
                .append( $( "<style>", { id: id.replace( /^[^a-z]+|[^\w-]+/gi, "" ), html: css } ) )
        }

        /**
         * @private
         * @desc Clears an injected element via its ID tag.
         * @param {string} id The HTML ID string used to identify this CSS style segment.
         * @example
         * _clearCSS( 'my-css' );
         */
        static _clearCSS( id ) {
            /* Make sure the ID is a valid string. */
            if ( !id || typeof id !== 'string' || !id.length )
                return;

            /* Remove the element. */
            $( `#${id.replace( /^[^a-z]+|[^\w-]+/gi, "" )}` ).remove();
        }

        /**
         * @private
         * @desc Hooks a dispatcher from Discord's internals.
         * @author samogot
         * @param {object} dispatcher The action dispatcher containing an array of _actionHandlers.
         * @param {string} method_name The name of the method to hook.
         * @param {string} options The type of hook to apply. [ 'before', 'after', 'instead', 'revert' ]
         * @param {boolean} [options.once=false] Set to `true` if you want to automatically unhook
         *      method after first call.
         * @param {boolean} [options.silent=false] Set to `true` if you want to suppress log messages about patching and
         *      unhooking. Useful to avoid clogging the console in case of frequent conditional hooking/unhooking, for
         *      example from another monkeyPatch callback.
         * @return {function} Returns the function used to cancel the hook.
         */
        static _hookDispatcher( dispatcher, method_name, options ) {
            const { before, after, instead, once = false, silent = false } = options;
            const origMethod = dispatcher._actionHandlers[ method_name ];

            const cancel = () => {
                if ( !silent )
                    _discordCrypt.log( `Unhooking "${method_name}" ...` );
                dispatcher[ method_name ] = origMethod;
            };

            // eslint-disable-next-line consistent-return
            const suppressErrors = ( method, description ) => ( ... params ) => {
                try {
                    return method( ... params );
                }
                catch ( e ) {
                    _discordCrypt.log( `Error occurred in ${description}`, 'error' )
                }
            };

            if ( !dispatcher._actionHandlers[ method_name ].__hooked ) {
                if ( !silent )
                    _discordCrypt.log( `Hooking "${method_name}" ...` );

                dispatcher._actionHandlers[ method_name ] = function () {
                    /**
                     * @interface
                     * @name PatchData
                     * @property {object} thisObject Original `this` value in current call of patched method.
                     * @property {Arguments} methodArguments Original `arguments` object in current call of patched
                     *      method.
                     *      Please, never change function signatures, as it may cause a lot of problems in future.
                     * @property {cancelPatch} cancelPatch Function with no arguments and no return value that may be
                     *      called to reverse patching of current method. Calling this function prevents running of this
                     *      callback on further original method calls.
                     * @property {function} originalMethod Reference to the original method that is patched. You can use
                     *      it if you need some special usage. You should explicitly provide a value for `this` and any
                     *      method arguments when you call this function.
                     * @property {function} callOriginalMethod This is a shortcut for calling original method using
                     *      `this` and `arguments` from original call.
                     * @property {*} returnValue This is a value returned from original function call. This property is
                     *      available only in `after` callback or in `instead` callback after calling
                     *      `callOriginalMethod` function.
                     */
                    const data = {
                        thisObject: this,
                        methodArguments: arguments,
                        cancelPatch: cancel,
                        originalMethod: origMethod,
                        callOriginalMethod: () => data.returnValue =
                            data.originalMethod.apply( data.thisObject, data.methodArguments )
                    };
                    if ( instead ) {
                        const tempRet =
                            suppressErrors( instead, `${method_name} called hook via 'instead'.` )( data );

                        if ( tempRet !== undefined )
                            data.returnValue = tempRet;
                    }
                    else {

                        if ( before )
                            suppressErrors( before, `${method_name} called hook via 'before'.` )( data );

                        data.callOriginalMethod();

                        if ( after )
                            suppressErrors( after, `${method_name} called hook via 'after'.` )( data );
                    }
                    if ( once )
                        cancel();

                    return data.returnValue;
                };

                dispatcher._actionHandlers[ method_name ].__hooked = true;
                dispatcher._actionHandlers[ method_name ].__cancel = cancel;
            }
            return dispatcher._actionHandlers[ method_name ].__cancel;
        }

        /**
         * @public
         * @desc Logs a message to the console in HTML coloring. ( For Electron clients. )
         * @param {string} message The message to log to the console.
         * @param {string} method The indication level of the message.
         *      This can be either ['info', 'warn', 'error', 'success']
         *
         * @example
         * log( 'Hello World!' );
         *
         * @example
         * log( 'This is printed in yellow.', 'warn' );
         *
         * @example
         * log( 'This is printed in red.', 'error' );
         *
         * @example
         * log( 'This is printed green.', 'trace' );
         *
         * @example
         * log( 'This is printed green.', 'debug' );
         *
         */
        static log( message, method = "info" ) {
            try {
                console[ method ](
                    `%c[DiscordCrypt]%c - ${message}`,
                    "color: #7f007f; font-weight: bold; text-shadow: 0 0 1px #f00, 0 0 2px #f0f, 0 0 3px #00f;",
                    ""
                );
            }
            catch ( ex ) {
                console.error( '[DiscordCrypt] - Error logging message ...' );
            }
        }

        /* ========================================================= */

        /* ======================= UTILITIES ======================= */

        /**
         * @private
         * @desc Checks if the input password is at least 8 characters long,
         *      is alpha-numeric with both upper and lowercase as well as contains at least one symbol.
         *      Alternatively checks if the input is at least 64 characters to bypass the above check.
         *      Alerts the user if both conditions do not pass.
         * @param {string} input The input password to validate.
         * @return {boolean} Returns true if the password is valid.
         */
        static __validatePasswordRequisites( input ) {
            if(
                input.length < 64 &&
                !( new RegExp( /^(?=.{8,})(?=.*[A-Z])(?=.*[a-z])(?=.*[0-9])(?=.*\W).*$/g ) ).test( input )
            ) {
                global.smalltalk.alert(
                    'Invalid Password Input',
                    'Your password <b>must be at least 8 characters</b> long and <u>must</u> contain ' +
                    'a combination of alpha-numeric characters both uppercase and lowercase ( A-Z, a-z, 0-9 ) ' +
                    'as well as at least one symbol <b>OR</b> be greater than 64 characters for the best security.' +
                    '<br/><br/><br/>' +
                    'Please enter a password meeting these requirements.<br/>' +
                    'We recommend you use a password manager like KeePassX or KeePassXC to easily store these.'
                );
                return false;
            }

            return true;
        }

        /**
         * @public
         * @see https://github.com/signalapp/libsignal-protocol-javascript/blob/master/src/NumericFingerprint.js
         * @desc Generates a 60-character numeric fingerprint for the identity of two pairs.
         * @param {Buffer|Array|string} local_id The local ID.
         * @param {Buffer|Array|string} local_pub_key The key linked to the local ID.
         * @param {Buffer|Array|string} remote_id The remote ID.
         * @param {Buffer|Array|string} remote_pub_key The key linked to the remote ID.
         * @param {number} iterations The number of iterations to perform on each ID pair.
         * @return {string} Returns a 60 character numeric representation of a fingerprint.
         * @example
         *      local_id = Buffer.from( "3d478a260e5d497441f1b61d321b138a", 'hex' );
         *      local_pub_key = Buffer.from(
         *          "e77ef936546d73dc5a1c25c8267df649c935168f24827267b1328fd22789eca9", 'hex'
         *      );
         *
         *      remote_id = Buffer.from( "2c08a0666e937d115f8b05c82db8a6d0", 'hex' );
         *      remote_pub_key = Buffer.from(
         *          "f2f10dc9d0770e3be28298c2d4ab7a856c92bafa99ff7377ec8cd538bd9481ae", 'hex'
         *      );
         *
         *      __generateFingerprint( local_id, local_pub_key, remote_id, remote_pub_key, 10000 )
         *      > "22162 70964 05613 66992 07314 11169 62962 97838 72198 67786 04039 39461"
         *
         *      __generateFingerprint( local_id, local_pub_key, remote_id, remote_pub_key, 50000 )
         *      > "30312 92326 56131 09531 10046 93930 82882 61321 64148 11774 32632 62322"
         */
        static __generateFingerprint( local_id, local_pub_key, remote_id, remote_pub_key, iterations = 2000 ) {
            /* Ensures the input variable is a Buffer or can be converted to one else it throws an error. */
            function ensure_buffer( name, variable ) {
                /* Do a type check and throw if it isn't supported. */
                if ( typeof( variable ) !== 'string' && !Buffer.isBuffer( variable ) && !Array.isArray( variable ) )
                    throw new Error( `Error for ${name}. Must be a string or buffer.` );

                /* Convert to a buffer. */
                return Buffer.from( variable );
            }

            /* Performs normal iterative hashing by joining an input and a key. */
            function iterate_hash( input, key, count ) {
                /* Loop while iteration count isn't 0. */
                while ( count !== 0 ) {
                    /* Update the input with the concatenated hash of the old input + key. */
                    input = Buffer.from( _discordCrypt.__sha256( Buffer.concat( [ input, key ] ), true ), 'hex' );
                    count -= 1;
                }

                /* Return the result as a buffer. */
                return input;
            }

            /* Converts a hash input into a 5-character numeric segment. */
            function encode_chunk( hash, offset ) {
                /* Converts 40 bits at once. */
                let chunk = hash[ offset ] * Math.pow( 2, 32 );
                chunk += hash[ offset + 1 ] * Math.pow( 2, 24 );
                chunk += hash[ offset + 2 ] * Math.pow( 2, 16 );
                chunk += hash[ offset + 3 ] * Math.pow( 2, 8 );
                chunk += hash[ offset + 4 ];

                /* Limit to a maximum of 99,999. */
                chunk %= 100000;

                /* Convert this to a string. */
                let s = chunk.toString();

                /* Left-pad with zeros if less than 5 characters. */
                while ( s.length < 5 )
                    s = `0${s}`;

                return s;
            }

            /* Converts a 256-bit input hash to a fingerprint identifier. Ignores the last 16 bits. */
            function hash_to_fingerprint( hash ) {
                return `${encode_chunk( hash, 0 )} ${encode_chunk( hash, 5 )} ${encode_chunk( hash, 10 )} ` +
                    `${encode_chunk( hash, 15 )} ${encode_chunk( hash, 20 )} ${encode_chunk( hash, 25 )} `;
            }

            /* Resolve both local and remote vars as buffers. */
            local_id = ensure_buffer( 'local_id', local_id );
            local_pub_key = ensure_buffer( 'local_pub_key', local_pub_key );
            remote_id = ensure_buffer( 'remote_id', remote_id );
            remote_pub_key = ensure_buffer( 'remote_pub_key', remote_pub_key );

            /* Ensure the iteration count is valid. */
            if ( typeof iterations !== 'number' )
                throw new Error( 'Invalid value for iteration count.' );

            /* Get the fingerprints for both pairs, sort them and join them all. */
            return [
                hash_to_fingerprint( iterate_hash( local_id, local_pub_key, iterations ) ),
                hash_to_fingerprint( iterate_hash( remote_id, remote_pub_key, iterations ) )
            ]
                .sort()
                .join( '' )
                .trimRight();
        }

        /**
         * @private
         * @desc Verifies an OpenPGP signed message using the public key provided.
         * @param {string} message The raw message.
         * @param {string} signature The ASCII-armored signature in a detached form.
         * @param {string} public_key The ASCII-armored public key.
         * @return {boolean} Returns true if the message is valid.
         */
        static __validatePGPSignature( message, signature, public_key ) {
            if( typeof global === 'undefined' || !global.openpgp )
                return false;

            let options = {
                message: global.openpgp.message.fromText( message ),
                signature: global.openpgp.signature.readArmored( signature ),
                publicKeys: global.openpgp.key.readArmored( public_key ).keys
            };

            return global.openpgp.verify( options ).then( ( validity ) => validity.signatures[ 0 ].valid );
        }

        /**
         * @public
         * @desc Compresses the input data using ZLIB.
         * @param {string|Buffer} data The input data to compress.
         * @param {string} [format] The format of the input data.
         * @param {string} [outForm] If specified, returns the compressed
         *      data in this format otherwise it returns a Buffer.
         *      Can be either hex, base64, latin1, utf8 or undefined.
         * @return {string|Buffer} The compressed data.
         */
        static __zlibCompress( data, format = 'base64', outForm ) {
            let v = require( 'zlib' ).deflateSync(
                Buffer.isBuffer( data ) ? data : Buffer.from( data, format ),
                { windowBits: 15 }
            );

            return outForm ? v.toString( outForm ) : v;
        }

        /**
         * @public
         * @desc Decompresses an encoded ZLIB package.
         * @param {string|Buffer} data The input data to decompress.
         * @param {string} [format] The format of the input data.
         *      Can be either hex, base64, latin1, utf8 or undefined.
         *      Defaults to Base64.
         * @param {string} [outForm] If specified, returns the decompressed
         *      data in this format otherwise it returns a Buffer.
         *      Can be either hex, base64, latin1, utf8 or undefined.
         * @return {string|Buffer} The original data.
         */
        static __zlibDecompress( data, format = 'base64', outForm = 'utf8' ) {
            let v = require( 'zlib' ).inflateSync(
                Buffer.isBuffer( data ) ? data : Buffer.from( data, format ),
                { windowBits: 15 }
            );

            return outForm ? v.toString( outForm ) : v;
        }

        /**
         * @public
         * @desc Loads all compiled _libraries as needed.
         * @param {LibraryDefinition} libraries A list of all _libraries to load.
         */
        static __loadLibraries( libraries ) {
            const vm = require( 'vm' );

            /* Inject all compiled _libraries based on if they're needed */
            for ( let name in libraries ) {
                let libInfo = libraries[ name ];

                /* Browser code requires a window object to be defined. */
                if ( libInfo.requiresBrowser && typeof window === 'undefined' ) {
                    _discordCrypt.log( `Skipping loading of browser-required plugin: ${name} ...`, 'warn' );
                    continue;
                }

                /* Decompress the Base64 code. */
                let code = _discordCrypt.__zlibDecompress( libInfo.code );

                /* Determine how to run this. */
                if ( libInfo.requiresBrowser || libInfo.requiresNode ) {
                    /* Run in the current context as it operates on currently defined objects. */
                    vm.runInThisContext(
                        code,
                        {
                            filename: name,
                            displayErrors: false
                        }
                    );
                }
                else {
                    /* Run in a new sandbox and store the result in a global object. */
                    global[ name.replace( '.js', '' ) ] =
                        vm.runInNewContext(
                            code,
                            {
                                filename: name,
                                displayErrors: false
                            }
                        );
                }
            }
        }

        /**
         * @public
         * @desc Performs an HTTP request returns the result to the callback.
         * @param {string} url The URL of the request.
         * @param {GetResultCallback} callback The callback triggered when the request is complete or an error occurs.
         * @private
         */
        static __getRequest( url, callback ) {
            try {
                require( 'request' )( url, ( error, response, result ) => {
                    callback( response.statusCode, response.statusMessage, result );
                } );
            }
            catch ( ex ) {
                callback( -1, ex.toString() );
            }
        }

        /**
         * @public
         * @desc Returns the exchange algorithm and bit size for the given metadata as well as a fingerprint.
         * @param {string} key_message The encoded metadata to extract the information from.
         * @param {boolean} [header_present] Whether the message's magic string is attached to the input.
         * @returns {PublicKeyInfo|null} Returns the algorithm's bit length and name or null.
         * @example
         * __extractKeyInfo( public_key, true );
         * @example
         * __extractKeyInfo( public_key, false );
         */
        static __extractKeyInfo( key_message, header_present = false ) {
            try {
                let output = [];
                let msg = key_message;

                /* Strip the header if necessary. */
                if ( header_present )
                    msg = msg.slice( 4 );

                /* Decode the message to hex. */
                msg = _discordCrypt.__substituteMessage( msg );

                /* Decode the message to raw bytes. */
                msg = Buffer.from( msg, 'hex' );

                /* Sanity check. */
                if ( !_discordCrypt.__isValidExchangeAlgorithm( msg[ 0 ] ) )
                    return null;

                /* Create a fingerprint for the blob. */
                output[ 'fingerprint' ] = _discordCrypt.__sha256( msg, true );

                /* Buffer[0] contains the algorithm type. Reverse it. */
                output[ 'bit_length' ] = _discordCrypt.__indexToAlgorithmBitLength( msg[ 0 ] );
                output[ 'algorithm' ] = _discordCrypt.__indexToExchangeAlgorithmString( msg[ 0 ] )
                    .split( '-' )[ 0 ].toLowerCase();

                return output;
            }
            catch ( e ) {
                return null;
            }
        }

        /**
         * @public
         * @desc Smartly splits the input text into chunks according to the specified length while
         *      attempting to preserve word spaces unless they exceed the limit.
         * @param {string} input_string The input string.
         * @param {int} max_length The maximum length of the string before splitting.
         * @returns {Array} An array of split strings.
         * @private
         */
        static __splitStringChunks( input_string, max_length ) {
            /* Sanity check. */
            if ( !max_length || max_length <= 1 )
                return input_string;

            /* Split the string into words. */
            const words = input_string.split( ' ' );

            /* Create vars for storing the result, current string and first-word flag. */
            let ret = [], current = '', first = true;

            /* Iterate over all words. */
            words.forEach( word => {
                /* Check if the current string would overflow if the word was added. */
                if( ( current.length + word.length ) > max_length && current.length ) {
                    /* Insert the string into the array and reset it. */
                    ret.push( current );

                    /* Reset the sentence. */
                    current = '';
                }

                /* Add the current word to the sentence without a space only if it's the first word. */
                if( first ) {
                    current += word;
                    first = false;
                }
                else
                    current += ` ${word}`;

                /* If the current sentence is longer than the maximum, split it and add to the result repeatedly. */
                while( current.length > max_length ) {
                    /* Add it to the array. */
                    ret.push( current.substr( 0, max_length ) );

                    /* Get the remaining. */
                    current = current.substr( max_length );
                }
            } );

            /* If the current sentence has something, add it to the array. */
            if( current.length )
                ret.push( current );

            return ret;
        }

        /**
         * @public
         * @desc Determines if the given string is a valid username according to Discord's standards.
         * @param {string} name The name of the user and their discriminator.
         * @returns {boolean} Returns true if the username is valid.
         * @example
         * console.log( __isValidUserName( 'Person#1234' ) ); // true
         * @example
         * console.log( __isValidUserName( 'Person#123' ) ); // false
         * @example
         * console.log( __isValidUserName( 'Person#' ) ); // false
         * @example
         * console.log( __isValidUserName( 'Person1234' ) ); // false
         */
        static __isValidUserName( name ) {
            /* Make sure this is actually a string. */
            if ( typeof name !== 'string' )
                return false;

            /* The name must start with the '@' symbol. */
            if ( name[ 0 ] !== '@' )
                return false;

            /* Iterate through the rest of the name and check for the correct format. */
            for ( let i = 1; i < name.length; i++ ) {
                /* Names can't have spaces or '@' symbols. */
                if ( name[ i ] === ' ' || name[ i ] === '@' )
                    return false;

                /* Make sure the discriminator is present. */
                if ( i !== 1 && name[ i ] === '#' ) {
                    /* The discriminator is 4 characters long. */
                    if ( name.length - i - 1 === 4 ) {
                        try {
                            /* Slice off the discriminator. */
                            let n = name.slice( i + 1, i + 5 );
                            /* Do a weak check to ensure that the Base-10 parsed integer is the same as the string. */
                            return !isNaN( n ) && parseInt( n, 10 ) == n;
                        }
                        catch ( e ) {
                            /* If parsing or slicing somehow fails, this isn't valid. */
                            return false;
                        }
                    }
                }
            }

            /* No discriminator found means it's invalid. */
            return false;
        }

        /**
         * @public
         * @desc Extracts all tags from the given message and optionally removes any tagged discriminators.
         * @param {string} message The input message to extract all tags from.
         * @param {object} channelProps The properties of the current channel used for parsing.
         * @returns {UserTags}
         */
        static __extractTags( message, channelProps ) {
            let split_msg = message.split( ' ' );
            let cleaned_tags = '', cleaned_msg = '', tmp_tag;
            let user_tags = [];

            /* Iterate over each segment and check for usernames. */
            for ( let i = 0, k = 0; i < split_msg.length; i++ ) {
                /* Check for normal user names. */
                if ( this.__isValidUserName( split_msg[ i ] ) ) {
                    user_tags[ k++ ] = split_msg[ i ];
                    cleaned_msg += `${split_msg[ i ].split( '#' )[ 0 ]} `;
                }
                /* Check for parsed user IDs. */
                else if ( ( /(<@[!]*[0-9]{14,22}>)/gm ).test( split_msg[ i ] ) ) {
                    user_tags[ k++ ] = split_msg[ i ];

                    /* Convert the tag back to human-readable form if a valid channel props was passed. */
                    tmp_tag = channelProps ?
                        _cachedModules.MessageCreator.unparse( split_msg[ i ], channelProps ) :
                        split_msg[ i ];
                    cleaned_msg += `${tmp_tag.split( '#' )[ 0 ]} `;
                }
                /* Check for @here or @everyone. */
                else if ( [ '@everyone', '@here', '@me' ].indexOf( split_msg[ i ] ) !== -1 ) {
                    user_tags[ k++ ] = split_msg[ i ];
                    cleaned_msg += `${split_msg[ i ]} `;
                }
                /* Check for parsed channel tags. */
                else if ( ( /(<#[0-9]{14,22}>)/gm ).test( split_msg[ i ] ) ) {
                    user_tags[ k++ ] = split_msg[ i ];

                    /* Convert the channel tag back to human-readable form if a valid channel props was passed. */
                    cleaned_msg += `${channelProps ?
                        _cachedModules.MessageCreator.unparse( split_msg[ i ], channelProps ) :
                        split_msg[ i ]} `;
                }
                else
                    cleaned_msg += `${split_msg[ i ]} `;
            }

            /* Join all tags to a single string. */
            for ( let i = 0; i < user_tags.length; i++ )
                cleaned_tags += `${user_tags[ i ]} `;

            /* Return the parsed message and user tags. */
            return [ cleaned_msg.trim(), cleaned_tags.trim() ];
        }

        /**
         * @public
         * @desc Extracts raw code blocks from a message and returns a descriptive array.
         *      N.B. This does not remove the code blocks from the message.
         * @param {string} message The message to extract all code blocks from.
         * @returns {Array<CodeBlockDescriptor>} Returns an array of CodeBlockDescriptor objects.
         */
        static __extractCodeBlocks( message ) {
            /* This regex only extracts code blocks. */
            let code_block_expr = new RegExp( /^(([ \t]*`{3,4})([^\n]*)([\s\S]+?)(^[ \t]*\2))/gm ),
                inline_block_expr = new RegExp( /(`[^`\\]*(?:\\.[^`\\]*)*`)/g ),
                _matched;

            /* Array to store all the extracted blocks in. */
            let _code_blocks = [];

            /* Loop through each tested RegExp result. */
            while ( ( _matched = code_block_expr.exec( message ) ) ) {
                /* Insert the captured data. */
                _code_blocks.push( {
                    start_pos: _matched.index,
                    end_pos: _matched.index + _matched[ 1 ].length,
                    language: _matched[ 3 ].trim().length === 0 ? 'text' : _matched[ 3 ].trim(),
                    raw_code: _matched[ 4 ],
                    captured_block: _matched[ 1 ]
                } );
            }

            /* Match inline code blocks. */
            while ( ( _matched = inline_block_expr.exec( message ) ) ) {
                /* Insert the captured data. */
                _code_blocks.push( {
                    start_pos: _matched.index,
                    end_pos: _matched.index + _matched[ 0 ].length,
                    language: 'inline',
                    raw_code: message
                        .substr( _matched.index, _matched.index + _matched[ 0 ].length )
                        .split( '`' )[ 1 ],
                    captured_block: _matched[ 0 ]
                } );
            }

            return _code_blocks;
        }

        /**
         * @public
         * @desc Detects and extracts all formatted emojis in a message.
         *      Basically, all emojis are formatted as follows:
         *          <:##EMOJI NAME##:##SNOWFLAKE##>
         *
         *      Animated emojis have the format:
         *          <a:##EMOJI NAME##:##SNOWFLAKE##>
         *
         *      This translates to a valid URI always:
         *          https://cdn.discordapp.com/emojis/##SNOWFLAKE##.png
         *      Or:
         *          https://cdn.discordapp.com/emojis/##SNOWFLAKE##.gif
         *
         *      This means it's a simple matter of extracting these from a message and building an image embed.
         *          <img src="##URI##" class="##EMOJI CLASS##" alt=":#EMOJI NAME##:">
         * @param {string} message The message to extract all emojis from.
         * @param {boolean} as_html Whether to interpret anchor brackets as HTML.
         * @return {Array<EmojiDescriptor>} Returns an array of EmojiDescriptor objects.
         */
        static __extractEmojis( message, as_html = false ) {
            let _emojis = [], _matched;

            /* Execute the regex for finding emojis on the message. */
            let emoji_expr = new RegExp(
                as_html ?
                    /((&lt;[a]*)(:(?![\n])[-\w]+:)([0-9]{14,22})(&gt;))/gm :
                    /((<[a]*)(:(?![\n])[-\w]+:)([0-9]{14,22})(>))/gm
            );

            /* Iterate over each matched emoji. */
            while ( ( _matched = emoji_expr.exec( message ) ) ) {
                /* Insert the emoji's snowflake and name. */
                _emojis.push( {
                    animated: _matched[ 2 ].indexOf( 'a' ) !== -1,
                    formatted: _matched[ 0 ],
                    name: _matched[ 3 ],
                    snowflake: _matched[ 4 ]
                } );
            }

            /* Return the results. */
            return _emojis;
        }

        /**
         * @public
         * @desc Extracts code blocks from a message and formats them in HTML to the proper format.
         * @param {string} message The message to format code blocks from.
         * @returns {CodeBlockInfo} Returns whether the message contains code blocks and the formatted HTML.
         * @example
         * __buildCodeBlockMessage('```\nHello World!\n```');
         * //
         * {
         *      "code": true,
         *      "html": "<div class=\"markup line-scanned\" data-colour=\"true\" style=\"color: rgb(111, 0, 0);\">
         *                  <pre class=\"hljs\">
         *                      <code class=\"dc-code-block hljs\" style=\"position: relative;\">
         *                          <ol><li>Hello World!</li></ol>
         *                      </code>
         *                  </pre>
         *              </div>"
         * }
         */
        static __buildCodeBlockMessage( message ) {
            try {
                /* Extract code blocks. */
                let _extracted = _discordCrypt.__extractCodeBlocks( message );

                /* Wrap the message normally. */
                if ( !_extracted.length )
                    return {
                        code: false,
                        html: message
                    };

                /* Loop over each expanded code block. */
                for ( let i = 0; i < _extracted.length; i++ ) {
                    let lang = _extracted[ i ].language,
                        raw = _extracted[ i ].raw_code;

                    /* Inline code blocks get styled differently. */
                    if ( lang !== 'inline' ) {
                        /* For multiple line blocks, new lines are also captured from above. Remove them. */
                        if( raw[ 0 ] === '\n' )
                            raw = raw.substr( 1 );
                        if( raw[ raw.length - 1 ] === '\n' )
                            raw = raw.substr( 0, raw.length - 1 );

                        /* Build a <pre><code></code></pre> element for HLJS to work on. */
                        let code_block = $( '<pre>' ).addClass( lang ).append( $( '<code>' ).html( raw ) );

                        /* Highlight this block. */
                        _cachedModules.HighlightJS.highlightBlock( code_block[ 0 ] );

                        /* Replace the code with an HTML formatted code block. */
                        message = message.split( _extracted[ i ].captured_block ).join( code_block[ 0 ].outerHTML );
                    }
                    else {
                        /* Split the HTML message according to the inline markdown code block. */
                        message = message.split( _extracted[ i ].captured_block );

                        /* Replace the data with a inline code class. */
                        message = message.join( `<code class="inline">${raw}</code>` );
                    }
                }

                /* Return the parsed message. */
                return {
                    code: true,
                    html: message
                };
            }
            catch ( e ) {
                /* Wrap the message normally. */
                return {
                    code: false,
                    html: message
                };
            }
        }

        /**
         * @public
         * @desc Extracts URLs from a message and formats them accordingly.
         * @param {string} message The input message to format URLs from.
         * @param {string} [embed_link_prefix] Optional search link prefix for URLs to embed in frames.
         * @returns {URLInfo} Returns whether the message contains URLs and the formatted HTML.
         */
        static __buildUrlMessage( message, embed_link_prefix ) {
            try {
                /* Split message into array for easier parsing */
                message = message.split( ' ' );

                let containsURL = false;

                /* Simple detection and replacement */
                for ( let i = 0; i < message.length; i++ ) {
                    try {

                        /* Creates URL object of every chunk in the message */
                        let url = new URL( message[ i ] );

                        /* Only allows https and http protocols */
                        if( url.protocol === 'https:' || url.protocol === 'http:' ) {
                            containsURL = true;

                            /* If this is an Up1 host, we can directly embed it. Obviously don't embed deletion links.*/
                            if (
                                embed_link_prefix !== undefined &&
                                message[ i ].startsWith( `${embed_link_prefix}/#` ) &&
                                message[ i ].indexOf( 'del?ident=' ) === -1
                            )
                                message[ i ] =
                                    `<a target="_blank" rel="noopener noreferrer" href="${url.href}">
                                    ${url.href}</a>
<<<<<<< HEAD
                                    <iframe src=${message[ i ]} width="100%" height="400px">
=======
                                    <iframe src=${url.href} width="100%" height="400px">
>>>>>>> 69e189e4
                                    </iframe><br/><br/>`;

                            else
                                /* Replaces the inputted URL with a formatted one */
                                message[ i ] =
                                    `<a target="_blank" rel="noopener noreferrer" href="${url.href}">
                                    ${url.href}</a>`;
                        }

                    }
                    /* If the object creation fails, message chunk wasn't a valid URL */
                    catch( e ) {
                        /* Ignore. */
                    }
                }

                /* Rejoin the message array back to normal */
                message = message.join( ' ' );

                /* Wrap the message in span tags. */
                if( containsURL )
                    return {
                        url: true,
                        html: `<span>${message}</span>`
                    };

                /* If the message didn't contain a URL return normal message */
                else return {
                    url: false,
                    html: message
                };
            }
            catch ( e ) {
                /* Wrap the message normally. */
                return {
                    url: false,
                    html: message
                };
            }
        }

        /**
         * @public
         * @desc Extracts emojis from a message and formats them as IMG embeds.
         * @param {string} message The message to format.
         * @param {string} emoji_class The class used for constructing the emoji image.
         * @param {Object} emoji_ctx The internal context for parsing emoji surrogates.
         * @return {EmojiInfo} Returns whether the message contains Emojis and the formatted HTML.
         */
        static __buildEmojiMessage( message, emoji_class, emoji_ctx ) {
            /* Get all emojis in the message. */
            let emojis = _discordCrypt.__extractEmojis( message, true );

            /* Parse any default-emojis. */
            typeof emoji_ctx !== 'undefined' && emoji_ctx.forEach( ( item ) => {
                if( !item.surrogates.length )
                    return;

                message = message
                    .split( item.surrogates )
                    .join(
                        '<span class="dc-tooltip dc-tooltip-delayed">' +
                        `<img src="${item.defaultUrl}" class="${emoji_class}" alt=":${item.names[ 0 ]}:">` +
                        `<span class="dc-tooltip-text" style="font-size: 12px">:${item.names[ 0 ]}:</span>` +
                        '</span>'
                    );
            } );

            /* Return the default if no emojis are defined. */
            if( !emojis.length ) {
                return {
                    emoji: false,
                    html: message
                }
            }

            /* Loop over every emoji and format them in the message.. */
            for( let i = 0; i < emojis.length; i++ ) {
                let e = emojis[ i ];

                /* Get the URI for this. */
                let URI = `https://cdn.discordapp.com/emojis/${e.snowflake}.${e.animated ? 'gif' : 'png'}`;

                /* Replace the message with a link. */
                message = message
                    .split( emojis[ i ].formatted )
                    .join(
                        '<span class="dc-tooltip dc-tooltip-delayed">' +
                        `<img src="${URI}" class="${emoji_class}" alt="${e.name}">` +
                        `<span class="dc-tooltip-text" style="font-size: 12px">${e.name}</span>` +
                        '</span>'
                    );
            }

            /* Return the result. */
            return {
                emoji: true,
                html: message
            }
        }

        /**
         * @public
         * @desc Returns a string, Buffer() or Array() as a buffered object.
         * @param {string|Buffer|Array} input The input variable.
         * @param {boolean|undefined} [is_input_hex] If set to true, the input is parsed as a hex string. If false, it
         *      is parsed as a Base64 string. If this value is undefined, it is parsed as a UTF-8 string.
         * @returns {Buffer} Returns a Buffer object.
         * @throws {string} Thrown an unsupported type error if the input is neither a string, Buffer or Array.
         */
        static __toBuffer( input, is_input_hex = undefined ) {

            /* No conversion needed, return it as-is. */
            if ( Buffer.isBuffer( input ) )
                return input;

            /* If the message is either a Hex, Base64 or UTF-8 encoded string, convert it to a buffer. */
            if ( typeof input === 'string' )
                return Buffer.from( input, is_input_hex === undefined ? 'utf8' : is_input_hex ? 'hex' : 'base64' );

            /* Convert the Array to a Buffer object first. */
            if ( Array.isArray( input ) )
                return Buffer.from( input );

            /* Throw if an invalid type was passed. */
            throw 'Input is neither an Array(), Buffer() or a string.';
        }

        /**
         * @public
         * @desc Returns the string encoded mime type of a file based on the file extension.
         * @param {string} file_path The path to the file in question.
         * @returns {string} Returns the known file extension's MIME type or "application/octet-stream".
         */
        static __getFileMimeType( file_path ) {
            /* Look up the Mime type from the file extension. */
            let type = require( 'mime-types' ).lookup( require( 'path' ).extname( file_path ) );

            /* Default to an octet stream if it fails. */
            return type === false ? 'application/octet-stream' : type;
        }

        /**
         * @private
         * @desc Attempts to read the clipboard and converts either Images or text to raw Buffer() objects.
         * @returns {ClipboardInfo} Contains clipboard data. May be null.
         */
        static __clipboardToBuffer() {
            /* Request the clipboard object. */
            let clipboard = require( 'electron' ).clipboard;

            /* Sanity check. */
            if ( !clipboard )
                return { mime_type: '', name: '', data: null };

            /* We use original-fs to bypass any file-restrictions ( Eg. ASAR ) for reading. */
            let fs = require( 'original-fs' ),
                path = require( 'path' );

            /* The clipboard must have at least one type available. */
            if ( clipboard.availableFormats().length === 0 )
                return { mime_type: '', name: '', data: null };

            /* Get all available formats. */
            let mime_type = clipboard.availableFormats();
            let data, tmp = '', name = '', is_file = false;

            /* Loop over each format and try getting the data. */
            for ( let i = 0; i < mime_type.length; i++ ) {
                let format = mime_type[ i ].split( '/' );

                /* For types, prioritize images. */
                switch ( format[ 0 ] ) {
                case 'image':
                    /* Convert the image type. */
                    switch ( format[ 1 ].toLowerCase() ) {
                    case 'png':
                        data = clipboard.readImage().toPNG();
                        break;
                    case 'bmp':
                    case 'bitmap':
                        data = clipboard.readImage().toBitmap();
                        break;
                    case 'jpg':
                    case 'jpeg':
                        data = clipboard.readImage().toJPEG( 100 );
                        break;
                    default:
                        break;
                    }
                    break;
                case 'text':
                    /* Resolve what's in the clipboard. */
                    tmp = clipboard.readText();

                    try {
                        /* Check if this is a valid file path. */
                        let stat = fs.statSync( tmp );

                        /* Check if this is a file. */
                        if ( stat.isFile() ) {
                            /* Read the file and store the file name. */
                            data = fs.readFileSync( tmp );
                            name = path.basename( tmp );
                            is_file = true;
                        }
                        else {
                            /* This isn't a file. Assume we want to upload the path itself as text. */
                            data = Buffer.from( tmp, 'utf8' );
                        }
                    }
                    catch ( e ) {
                        /* Convert the text to a buffer. */
                        data = Buffer.from( tmp, 'utf8' );
                    }
                    break;
                default:
                    break;
                }

                /* Keep trying till it has at least a byte of data to return. */
                if ( data && data.length > 0 ) {
                    /* If this is a file, try getting the file's MIME type. */
                    if ( is_file )
                        mime_type[ i ] = _discordCrypt.__getFileMimeType( tmp );

                    /* Return the data. */
                    return {
                        mime_type: mime_type[ i ],
                        name: name,
                        data: data
                    }
                }
            }

            return { mime_type: '', name: '', data: null };
        }

        /**
         * @private
         * @desc Converts a seed to the encryption keys used in the Up1 protocol.
         * @param {string|Buffer|Uint8Array} seed
         * @param {Object} sjcl The loaded Stanford Javascript Crypto Library.
         * @return {{seed: *, key: *, iv: *, ident: *}}
         */
        static __up1SeedToKey( seed, sjcl ) {
            /* Convert the seed either from a string to Base64 or read it via raw bytes. */
            if ( typeof seed === 'string' )
                seed = sjcl.codec.base64url.toBits( seed );
            else
                seed = sjcl.codec.bytes.toBits( seed );

            /* Compute an SHA-512 hash. */
            let out = sjcl.hash.sha512.hash( seed );

            /* Calculate the output values based on Up1's specs. */
            return {
                seed: seed,
                key: sjcl.bitArray.bitSlice( out, 0, 256 ),
                iv: sjcl.bitArray.bitSlice( out, 256, 384 ),
                ident: sjcl.bitArray.bitSlice( out, 384, 512 )
            }
        }

        /**
         * @public
         * @desc Encrypts the specified buffer to Up1's format specifications and returns this data to the callback.
         * @param {Buffer} data The input buffer to encrypt.
         * @param {string} mime_type The MIME type of this file.
         * @param {string} file_name The name of this file.
         * @param {Object} sjcl The loaded Stanford Javascript Crypto Library.
         * @param {EncryptedFileCallback} callback The callback function that will be called on error or completion.
         * @param {Buffer} [seed] Optional seed to use for the generation of keys.
         */
        static __up1EncryptBuffer( data, mime_type, file_name, sjcl, callback, seed ) {
            const crypto = require( 'crypto' );

            /* Converts a string to its UTF-16 equivalent in network byte order. */
            function str2ab( /* string */ str ) {
                /* UTF-16 requires 2 bytes per UTF-8 byte. */
                let buf = Buffer.alloc( str.length * 2 );

                /* Loop over each byte. */
                for ( let i = 0, strLen = str.length; i < strLen; i++ ) {
                    /* Write the UTF-16 equivalent in Big Endian. */
                    buf.writeUInt16BE( str.charCodeAt( i ), i * 2 );
                }

                return buf;
            }

            try {
                /* Make sure the file size is less than 50 MB. */
                if ( data.length > 50000000 ) {
                    callback( 'Input size must be < 50 MB.' );
                    return;
                }

                /* Calculate the upload header and append the file data to it prior to encryption. */
                data = Buffer.concat( [
                    str2ab( JSON.stringify( { 'mime': mime_type, 'name': file_name } ) ),
                    Buffer.from( [ 0, 0 ] ),
                    data
                ] );

                /* Convert the file to a Uint8Array() then to SJCL's bit buffer. */
                data = sjcl.codec.bytes.toBits( new Uint8Array( data ) );

                /* Generate a random 512 bit seed and calculate the key and IV from this. */
                let params = _discordCrypt.__up1SeedToKey( seed || crypto.randomBytes( 64 ), sjcl );

                /* Perform AES-256-CCM encryption on this buffer and return an ArrayBuffer() object. */
                data = sjcl.mode.ccm.encrypt( new sjcl.cipher.aes( params.key ), data, params.iv );

                /* Execute the callback. */
                callback(
                    null,
                    Buffer.from( sjcl.codec.bytes.fromBits( data ) ),
                    sjcl.codec.base64url.fromBits( params.ident ),
                    sjcl.codec.base64url.fromBits( params.seed )
                );
            }
            catch ( ex ) {
                callback( ex.toString() );
            }
        }

        /**
         * @desc Decrypts the specified data as per Up1's spec.
         * @param {Buffer} data The encrypted buffer.
         * @param {string} seed A base64-URL encoded string.
         * @param {Object} sjcl The Stanford Javascript Library object.
         * @return {{header: Object, data: Blob}}
         * @private
         */
        static __up1DecryptBuffer( data, seed, sjcl ) {
            /* Constant as per the Up1 protocol. Every file contains these four bytes: "Up1\0". */
            const file_header = [ 85, 80, 49, 0 ];

            let has_header = true, idx = 0, header = '', view;

            /* Retrieve the AES key and IV. */
            let params = _discordCrypt.__up1SeedToKey( seed, sjcl );

            /* Convert the buffer to a Uint8Array. */
            let _file = new Uint8Array( data );

            /* Scan for the file header. */
            for ( let i = 0; i < file_header.length; i++ ) {
                if ( _file[ i ] != file_header[ i ] ) {
                    has_header = false;
                    break
                }
            }

            /* Remove the header if it exists. */
            if ( has_header )
                _file = _file.subarray( file_header.length );

            /* Decrypt the blob. */
            let decrypted = sjcl.mode.ccm.decrypt(
                new sjcl.cipher.aes( params.key ),
                sjcl.codec.bytes.toBits( _file ),
                params.iv
            );

            /* The header is a JSON encoded UTF-16 string at the top. */
            view = new DataView( ( new Uint8Array( sjcl.codec.bytes.fromBits( decrypted ) ) ).buffer );
            for ( ; ; idx++ ) {
                /* Get the UTF-16 byte at the position. */
                let num = view.getUint16( idx * 2, false );

                /* Break on null terminators. */
                if ( num === 0 )
                    break;

                /* Add to the JSON string. */
                header += String.fromCharCode( num );
            }

            /* Return the header object and the decrypted data. */
            header = JSON.parse( header );
            return {
                header: header,
                data: Buffer.from( sjcl.codec.bytes.fromBits( decrypted ) )
                    .slice( ( idx * 2 ) + 2, data.length ),
                blob: ( new Blob( [ decrypted ], { type: header.mime } ) )
                    .slice( ( idx * 2 ) + 2, data.length, header.mime )
            };
        }

        /**
         * @private
         * @desc Performs AES-256 CCM encryption of the given file and converts it to the expected Up1 format.
         * @param {string} file_path The path to the file to encrypt.
         * @param {Object} sjcl The loaded SJCL library providing AES-256 CCM.
         * @param {EncryptedFileCallback} callback The callback function for when the file has been encrypted.
         * @param {boolean} [randomize_file_name] Whether to randomize the name of the file in the metadata.
         *      Default: False.
         */
        static __up1EncryptFile( file_path, sjcl, callback, randomize_file_name = false ) {
            const crypto = require( 'crypto' );
            const path = require( 'path' );
            const fs = require( 'original-fs' );

            try {
                /* Make sure the file size is less than 50 MB. */
                if ( fs.statSync( file_path ).size > 50000000 ) {
                    callback( 'File size must be < 50 MB.' );
                    return;
                }

                /* Read the file in an async callback. */
                fs.readFile( file_path, ( error, file_data ) => {
                    /* Check for any errors. */
                    if ( error !== null ) {
                        callback( error.toString() );
                        return;
                    }

                    /* Encrypt the file data. */
                    _discordCrypt.__up1EncryptBuffer(
                        file_data,
                        _discordCrypt.__getFileMimeType( file_path ),
                        randomize_file_name ?
                            crypto.pseudoRandomBytes( 8 ).toString( 'hex' ) + path.extname( file_path ) :
                            path.basename( file_path ),
                        sjcl,
                        callback
                    )
                } );
            }
            catch ( ex ) {
                callback( ex.toString() );
            }
        }

        /**
         * @public
         * @desc Uploads raw data to an Up1 service and returns the file URL and deletion key.
         * @param {string} up1_host The host URL for the Up1 service.
         * @param {string} [up1_api_key] The optional API key used for the service.
         * @param {Object} sjcl The loaded SJCL library providing AES-256 CCM.
         * @param {UploadedFileCallback} callback The callback function called on success or failure.
         * @param {ClipboardInfo} [clipboard_data] Optional clipboard data.
         */
        static __up1UploadClipboard( up1_host, up1_api_key, sjcl, callback, clipboard_data = undefined ) {
            /* Get the current clipboard data. */
            let clipboard = clipboard_data === undefined ? _discordCrypt.__clipboardToBuffer() : clipboard_data;

            /* Perform sanity checks on the clipboard data. */
            if ( !clipboard.mime_type.length || clipboard.data === null ) {
                callback( 'Invalid clipboard data.' );
                return;
            }

            /* Get a real file name, whether it be random or actual. */
            let file_name = clipboard.name.length === 0 ?
                require( 'crypto' ).pseudoRandomBytes( 16 ).toString( 'hex' ) :
                clipboard.name;

            /* Encrypt the buffer. */
            this.__up1EncryptBuffer(
                clipboard.data,
                clipboard.mime_type,
                file_name,
                sjcl,
                ( error_string, encrypted_data, identity, encoded_seed ) => {
                    /* Return if there's an error. */
                    if ( error_string !== null ) {
                        callback( error_string );
                        return;
                    }

                    /* Create a new FormData() object. */
                    let form = new ( require( 'form-data' ) )();

                    /* Append the ID and the file data to it. */
                    form.append( 'ident', identity );
                    form.append( 'file', encrypted_data, { filename: 'file', contentType: 'text/plain' } );

                    /* Append the API key if necessary. */
                    if ( up1_api_key !== undefined && typeof up1_api_key === 'string' )
                        form.append( 'api_key', up1_api_key );

                    /* Perform the post request. */
                    require( 'request' ).post(
                        {
                            headers: form.getHeaders(),
                            uri: `${up1_host}/up`,
                            body: form
                        },
                        ( err, res, body ) => {
                            try {
                                /* Execute the callback if no error has occurred. */
                                if ( err !== null )
                                    callback( err );
                                else {
                                    callback(
                                        null,
                                        `${up1_host}/#${encoded_seed}`,
                                        `${up1_host}/del?ident=${identity}&delkey=${JSON.parse( body ).delkey}`,
                                        encoded_seed
                                    );
                                }
                            }
                            catch ( ex ) {
                                callback( ex.toString() );
                            }
                        }
                    );
                }
            );
        }

        /**
         * @public
         * @desc Uploads the given file path to an Up1 service and returns the file URL and deletion key.
         * @param {string} file_path The path to the file to encrypt.
         * @param {string} up1_host The host URL for the Up1 service.
         * @param {string} [up1_api_key] The optional API key used for the service.
         * @param {Object} sjcl The loaded SJCL library providing AES-256 CCM.
         * @param {UploadedFileCallback} callback The callback function called on success or failure.
         * @param {boolean} [randomize_file_name] Whether to randomize the name of the file in the metadata.
         *      Default: False.
         */
        static __up1UploadFile( file_path, up1_host, up1_api_key, sjcl, callback, randomize_file_name = false ) {
            /* Encrypt the file data first. */
            this.__up1EncryptFile(
                file_path,
                sjcl,
                ( error_string, encrypted_data, identity, encoded_seed ) => {
                    /* Return if there's an error. */
                    if ( error_string !== null ) {
                        callback( error_string );
                        return;
                    }

                    /* Create a new FormData() object. */
                    let form = new ( require( 'form-data' ) )();

                    /* Append the ID and the file data to it. */
                    form.append( 'ident', identity );
                    form.append( 'file', encrypted_data, { filename: 'file', contentType: 'text/plain' } );

                    /* Append the API key if necessary. */
                    if ( up1_api_key !== undefined && typeof up1_api_key === 'string' )
                        form.append( 'api_key', up1_api_key );

                    /* Perform the post request. */
                    require( 'request' ).post(
                        {
                            headers: form.getHeaders(),
                            uri: `${up1_host}/up`,
                            body: form
                        },
                        ( err, res, body ) => {
                            try {
                                /* Execute the callback if no error has occurred. */
                                if ( err !== null )
                                    callback( err );
                                else {
                                    callback(
                                        null,
                                        `${up1_host}/#${encoded_seed}`,
                                        `${up1_host}/del?ident=${identity}&delkey=${JSON.parse( body ).delkey}`,
                                        encoded_seed
                                    );
                                }
                            }
                            catch ( ex ) {
                                callback( ex.toString() );
                            }
                        }
                    );
                },
                randomize_file_name
            );
        }

        /**
         * @private
         * @desc Attempts to parse an input changelog and returns only the differences between
         *      the current version and the latest version.
         * @param {string} changelog_data The full changelog data.
         * @param {string} current_version The current version currently installed.
         * @return {string} Returns the differences or the full changelog on failure.
         */
        static __tryParseChangelog( changelog_data, current_version ) {
            /**
             * @protected
             * @desc Compares two version numbers in the format x.y.z.
             * @param {string} first The first version string to compare.
             * @param {string} second The second version string to compare against.
             * @return {number} Returns 0 if equal, > 0 if [first > second] and < 0 if [second > first].
             */
            const VersionCompare = ( first, second ) => {
                /* Split the versions into segments. */
                let _first = first.replace( /(\.0+)+$/, '' ).split( '.' );
                let _second = second.replace( /(\.0+)+$/, '' ).split( '.' );

                /* Iterate over the smallest version component lengths. */
                for ( let i = 0; i < Math.min( _first.length, _second.length ); i++ ) {
                    /* Compare the first component to the second and check if it's larger. */
                    let delta = parseInt( _first[ i ], 10 ) - parseInt( _second[ i ], 10 );

                    /* Return a positive number indicating the length. */
                    if ( delta )
                        return delta;
                }

                /* Return either 0 or negative indicating the second is equal or greater than the first. */
                return _first.length - _second.length;
            };

            try {
                let result = '';

                /* Capture all versions and sort them from lowest to highest. */
                let versions = changelog_data
                    .split( "\r" )
                    .join( "" )
                    .match( /((Version )(\d+\.)(\d+\.)(\*|\d+))/gm )
                    .sort( VersionCompare );

                /* Iterate all versions from the most recent to the lowest. */
                for ( let i = versions.length - 1; i > 0; i-- ) {
                    /* Compare the current version against this one. */
                    let r = VersionCompare( current_version, versions[ i ] );

                    /* Ignore if the current version is greater or equal to the one being checked. */
                    if( r > 0 || r === 0 )
                        continue;

                    /* Get the full version changes block. */
                    let changes = changelog_data.slice(
                        changelog_data.indexOf( versions[ i ] ),
                        changelog_data.indexOf( versions[ i - 1 ] )
                    );

                    /* Insert the current version info into the changelog result. */
                    result += `${versions[ i ]}\n\n`;
                    result += changes
                        .replace( versions[ i ], '' )
                        .replace( "\n\n", '' );
                }

                /* Return the result. */
                return result;
            }
            catch ( e ) {
                _discordCrypt.log( `Failed to parse the changelog: ${e}`, 'warn' );
            }

            /* Return the full changelog. */
            return changelog_data;
        }

        /* ========================================================= */

        /* =================== CRYPTO PRIMITIVES =================== */

        /**
         * @public
         * @desc Creates a hash of the specified algorithm and returns either a hex-encoded or base64-encoded digest.
         * @param {string|Buffer|Array} message The message to perform the hash on.
         * @param {string} algorithm The specified hash algorithm to use.
         * @param {boolean} [to_hex] If true, converts the output to hex else it converts it to Base64.
         * @param {boolean} hmac If this is true, an HMAC hash is created using a secret.
         * @param {string|Buffer|Array} secret The input secret used for the creation of an HMAC object.
         * @returns {string} Returns either a Base64 or hex string on success and an empty string on failure.
         * @example
         * console.log( __createHash( 'Hello World!', 'sha256', true ) );
         * // "7f83b1657ff1fc53b92dc18148a1d65dfc2d4b1fa3d677284addd200126d9069"
         * @example
         * console.log( __createHash( 'Hello World', 'sha256', true, true, 'My Secret' ) );
         * // "852f78f917c4408000a8a94be61687865000bec5b2b77c0704dc5ad73ea06368"
         */
        static __createHash( message, algorithm, to_hex, hmac, secret ) {
            try {
                const crypto = require( 'crypto' );

                /* Create the hash algorithm. */
                const hash = hmac ? crypto.createHmac( algorithm, secret ) :
                    crypto.createHash( algorithm );

                /* Hash the data. */
                hash.update( message );

                /* Return the digest. */
                return hash.digest( to_hex ? 'hex' : 'base64' );
            }
            catch ( e ) {
                return '';
            }
        }

        /**
         * @public
         * @desc Computes a key-derivation based on the PBKDF2 standard and returns a hex or base64 encoded digest.
         * @param {string|Buffer|Array} input The input value to hash.
         * @param {string|Buffer|Array} salt The secret value used to derive the hash.
         * @param {boolean} [to_hex] Whether to conver the result to a hex string or a Base64 string.
         * @param {boolean} [is_input_hex] Whether to treat the input as a hex or Base64 string.
         *      If undefined, it is interpreted as a UTF-8 string.
         * @param {boolean} [is_salt_hex] Whether to treat the salt as a hex or Base64 string.
         *      If undefined, it is interpreted as a UTF-8 string.
         * @param {PBKDF2Callback} [callback] The callback function if performing an async request.
         * @param {string} algorithm The name of the hash algorithm to use.
         * @param {int} key_length The length of the desired key in bytes.
         * @param {int} iterations The number of recursive iterations to use to produce the resulting hash.
         * @returns {string} If a callback is not specified, this returns the hex or Base64 result or an empty string on
         *      failure.
         * @example
         * __pbkdf2( 'Hello World!', 'Super Secret', true, undefined, undefined, undefined, 'sha256', 32, 10000 );
         * // "89205432badb5b1e53c7bb930d428afd0f98e5702c4e549ea2da4cfefe8af254"
         * @example
         * __pbkdf2( 'ABC', 'Salty!', true, undefined, undefined, ( e, h ) => { console.log( `Hash: ${h}` ); },
         *      'sha256', 32, 1000 );
         * // Hash: f0e110b17b02006bbbcecb8eb295421c69081a6ecda75c94d55d20759dc295b1
         */
        static __pbkdf2( input, salt, to_hex, is_input_hex, is_salt_hex, callback, algorithm, key_length, iterations ) {
            const crypto = require( 'crypto' );
            let _input, _salt;

            /* Convert necessary data to Buffer objects. */
            if ( typeof input === 'object' ) {
                if ( Buffer.isBuffer( input ) )
                    _input = input;
                else if ( Array.isArray )
                    _input = Buffer.from( input );
                else
                    _input = Buffer
                        .from( input, is_input_hex === undefined ? 'utf8' : is_input_hex ? 'hex' : 'base64' );
            }
            else if ( typeof input === 'string' )
                _input = Buffer.from( input, 'utf8' );

            if ( typeof salt === 'object' ) {
                if ( Buffer.isBuffer( salt ) )
                    _salt = salt;
                else if ( Array.isArray )
                    _salt = Buffer.from( salt );
                else
                    _salt = Buffer.from( salt, is_salt_hex === undefined ? 'utf8' : is_salt_hex ? 'hex' : 'base64' );
            }
            else if ( typeof salt === 'string' )
                _salt = Buffer.from( salt, 'utf8' );

            /* For function callbacks, use the async method else use the synchronous method. */
            if ( typeof callback === 'function' )
                crypto.pbkdf2( _input, _salt, iterations, key_length, algorithm, ( e, key ) => {
                    callback( e, !e ? key.toString( to_hex ? 'hex' : 'base64' ) : '' );
                } );
            else
                try {
                    return crypto.pbkdf2Sync( _input, _salt, iterations, key_length, algorithm )
                        .toString( to_hex ? 'hex' : 'base64' );
                }
                catch ( e ) {
                    throw e;
                }

            return '';
        }

        /**
         * @public
         * @desc Pads or un-pads the input message using the specified encoding format and block size.
         * @param {string|Buffer|Array} message The input message to either pad or unpad.
         * @param {string} padding_scheme The padding scheme used. This can be either: [ ISO1, ISO9, PKC7, ANS2 ]
         * @param {int} block_size The block size that the padding scheme must align the message to.
         * @param {boolean} [is_hex] Whether to treat the message as a hex or Base64 string.
         *      If undefined, it is interpreted as a UTF-8 string.
         * @param {boolean} [remove_padding] Whether to remove the padding applied to the message. If undefined, it is
         *      treated as false.
         * @returns {Buffer} Returns the padded or unpadded message as a Buffer object.
         */
        static __padMessage( message, padding_scheme, block_size, is_hex = undefined, remove_padding = undefined ) {
            let _message, _padBytes;

            /* Returns the number of bytes required to pad a message based on the block size. */
            function __getPaddingLength( totalLength, blockSize ) {
                return totalLength % blockSize === blockSize ? blockSize : blockSize - ( totalLength % blockSize );
            }

            /* Pads a message according to the PKCS #7 / PKCS #5 format. */
            function __PKCS7( message, paddingBytes, remove ) {
                if ( remove === undefined ) {
                    /* Allocate required padding length + message length. */
                    let padded = Buffer.alloc( message.length + paddingBytes );

                    /* Copy the message. */
                    message.copy( padded );

                    /* Append the number of padding bytes according to PKCS #7 / PKCS #5 format. */
                    Buffer.alloc( paddingBytes ).fill( paddingBytes ).copy( padded, message.length );

                    /* Return the result. */
                    return padded;
                }
                else {
                    /* Remove the padding indicated by the last byte. */
                    return message.slice( 0, message.length - message.readInt8( message.length - 1 ) );
                }
            }

            /* Pads a message according to the ANSI X9.23 format. */
            function __ANSIX923( message, paddingBytes, remove ) {
                if ( remove === undefined ) {
                    /* Allocate required padding length + message length. */
                    let padded = Buffer.alloc( message.length + paddingBytes );

                    /* Copy the message. */
                    message.copy( padded );

                    /* Append null-bytes till the end of the message. */
                    Buffer.alloc( paddingBytes - 1 ).fill( 0x00 ).copy( padded, message.length );

                    /* Append the padding length as the final byte of the message. */
                    Buffer.alloc( 1 ).fill( paddingBytes ).copy( padded, message.length + paddingBytes - 1 );

                    /* Return the result. */
                    return padded;
                }
                else {
                    /* Remove the padding indicated by the last byte. */
                    return message.slice( 0, message.length - message.readInt8( message.length - 1 ) );
                }
            }

            /* Pads a message according to the ISO 10126 format. */
            function __ISO10126( message, paddingBytes, remove ) {
                const crypto = require( 'crypto' );

                if ( remove === undefined ) {
                    /* Allocate required padding length + message length. */
                    let padded = Buffer.alloc( message.length + paddingBytes );

                    /* Copy the message. */
                    message.copy( padded );

                    /* Copy random data to the end of the message. */
                    crypto.randomBytes( paddingBytes - 1 ).copy( padded, message.length );

                    /* Write the padding length at the last byte. */
                    padded.writeUInt8( paddingBytes, message.length + paddingBytes - 1 );

                    /* Return the result. */
                    return padded;
                }
                else {
                    /* Remove the padding indicated by the last byte. */
                    return message.slice( 0, message.length - message.readUInt8( message.length - 1 ) );
                }
            }

            /* Pads a message according to the ISO 97971 format. */
            function __ISO97971( message, paddingBytes, remove ) {
                if ( remove === undefined ) {
                    /* Allocate required padding length + message length. */
                    let padded = Buffer.alloc( message.length + paddingBytes );

                    /* Copy the message. */
                    message.copy( padded );

                    /* Append the first byte as 0x80 */
                    Buffer.alloc( 1 ).fill( 0x80 ).copy( padded, message.length );

                    /* Fill the rest of the padding with zeros. */
                    Buffer.alloc( paddingBytes - 1 ).fill( 0x00 ).copy( message, message.length + 1 );

                    /* Return the result. */
                    return padded;
                }
                else {

                    /* Scan backwards. */
                    let lastIndex = message.length - 1;

                    /* Find the amount of null padding bytes. */
                    for ( ; lastIndex > 0; lastIndex-- )
                        /* If a null byte is encountered, split at this index. */
                        if ( message[ lastIndex ] !== 0x00 )
                            break;

                    /* Remove the null-padding. */
                    let cleaned = message.slice( 0, lastIndex + 1 );

                    /* Remove the final byte which is 0x80. */
                    return cleaned.slice( 0, cleaned.length - 1 );
                }
            }

            /* Convert the message to a Buffer object. */
            _message = _discordCrypt.__toBuffer( message, is_hex );

            /* Get the number of bytes required to pad this message. */
            _padBytes = remove_padding ? 0 : __getPaddingLength( _message.length, block_size / 8 );

            /* Apply the message padding based on the format specified. */
            switch ( padding_scheme.toUpperCase() ) {
            case 'PKC7':
                return __PKCS7( _message, _padBytes, remove_padding );
            case 'ANS2':
                return __ANSIX923( _message, _padBytes, remove_padding );
            case 'ISO1':
                return __ISO10126( _message, _padBytes, remove_padding );
            case 'ISO9':
                return __ISO97971( _message, _padBytes, remove_padding );
            default:
                return '';
            }
        }

        /**
         * @public
         * @desc Determines whether the passed cipher name is valid.
         * @param {string} cipher The name of the cipher to check.
         * @returns {boolean} Returns true if the cipher name is valid.
         * @example
         * console.log( __isValidCipher( 'aes-256-cbc' ) ); // True
         * @example
         * console.log( __isValidCipher( 'aes-256-gcm' ) ); // True
         * @example
         * console.log( __isValidCipher( 'camellia-256-gcm' ) ); // False
         */
        static __isValidCipher( cipher ) {
            const crypto = require( 'crypto' );
            let isValid = false;

            /* Iterate all valid Crypto ciphers and compare the name. */
            let cipher_name = cipher.toLowerCase();
            crypto.getCiphers().every( ( s ) => {
                /* If the cipher matches, stop iterating. */
                if ( s === cipher_name ) {
                    isValid = true;
                    return false;
                }

                /* Continue iterating. */
                return true;
            } );

            /* Return the result. */
            return isValid;
        }

        /**
         * @public
         * @desc Converts a given key or iv into a buffer object. Performs a hash of the key it doesn't match the
         *      blockSize.
         * @param {string|Buffer|Array} key The key to perform validation on.
         * @param {int} key_size_bits The bit length of the desired key.
         * @param {boolean} [use_whirlpool] If the key length is 512-bits, use Whirlpool or SHA-512 hashing.
         * @returns {Buffer} Returns a Buffer() object containing the key of the desired length.
         */
        static __validateKeyIV( key, key_size_bits = 256, use_whirlpool = undefined ) {
            /* Get the designed hashing algorithm. */
            let keyBytes = key_size_bits / 8;

            /* If the length of the key isn't of the desired size, hash it. */
            if ( key.length !== keyBytes ) {
                let hash;

                /* Get the appropriate hash algorithm for the key size. */
                switch ( keyBytes ) {
                case 8:
                    hash = _discordCrypt.__whirlpool64;
                    break;
                case 16:
                    hash = _discordCrypt.__sha512_128;
                    break;
                case 20:
                    hash = _discordCrypt.__sha160;
                    break;
                case 24:
                    hash = _discordCrypt.__whirlpool192;
                    break;
                case 32:
                    hash = _discordCrypt.__sha256;
                    break;
                case 64:
                    hash = use_whirlpool !== undefined ? _discordCrypt.__sha512 : _discordCrypt.__whirlpool;
                    break;
                default:
                    throw 'Invalid block size specified for key or iv. Only 64, 128, 160, 192, 256 and 512 bit keys' +
                    ' are supported.';
                }
                /* Hash the key and return it as a buffer. */
                return Buffer.from( hash( key, true ), 'hex' );
            }
            else
                return Buffer.from( key );
        }

        /**
         * @public
         * @desc Convert the message to a buffer object.
         * @param {string|Buffer|Array} message The input message.
         * @param {boolean} [is_message_hex] If true, the message is treated as a hex string, if false, it is treated as
         *      a Base64 string. If undefined, the message is treated as a UTF-8 string.
         * @returns {Buffer} Returns a Buffer() object containing the message.
         * @throws An exception indicating the input message type is neither an Array(), Buffer() or string.
         */
        static __validateMessage( message, is_message_hex = undefined ) {
            /* Convert the message to a buffer. */
            try {
                return _discordCrypt.__toBuffer( message, is_message_hex );
            }
            catch ( e ) {
                throw 'exception - Invalid message type.';
            }
        }

        /**
         * @public
         * @desc Converts a cipher string to its appropriate index number.
         * @param {string} primary_cipher The primary cipher.
         *      This can be either [ 'bf', 'aes', 'camel', 'idea', 'tdes' ].
         * @param {string} [secondary_cipher] The secondary cipher.
         *      This can be either [ 'bf', 'aes', 'camel', 'idea', 'tdes' ].
         * @returns {int} Returns the index value of the algorithm.
         */
        static __cipherStringToIndex( primary_cipher, secondary_cipher = undefined ) {
            let value = 0;

            /* Return if already a number. */
            if ( typeof primary_cipher === 'number' )
                return primary_cipher;

            /* Check if it's a joined string. */
            if ( typeof primary_cipher === 'string' && primary_cipher.search( '-' ) !== -1 &&
                secondary_cipher === undefined ) {
                primary_cipher = primary_cipher.split( '-' )[ 0 ];
                secondary_cipher = primary_cipher.split( '-' )[ 1 ];
            }

            /* Resolve the primary index. */
            switch ( primary_cipher ) {
            case 'bf':
                /* value = 0; */
                break;
            case 'aes':
                value = 1;
                break;
            case 'camel':
                value = 2;
                break;
            case 'idea':
                value = 3;
                break;
            case 'tdes':
                value = 4;
                break;
            default:
                return 0;
            }

            /* Make sure the secondary is valid. */
            if ( secondary_cipher !== undefined ) {
                switch ( secondary_cipher ) {
                case 'bf':
                    /* value = 0; */
                    break;
                case 'aes':
                    value += 5;
                    break;
                case 'camel':
                    value += 10;
                    break;
                case 'idea':
                    value += 15;
                    break;
                case 'tdes':
                    value += 20;
                    break;
                default:
                    break;
                }
            }

            /* Return the index. */
            return value;
        }

        /**
         * @public
         * @desc Converts an algorithm index to its appropriate string value.
         * @param {int} index The index of the cipher(s) used.
         * @param {boolean} get_secondary Whether to retrieve the secondary algorithm name.
         * @returns {string} Returns a shorthand representation of either the primary or secondary cipher.
         *      This can be either [ 'bf', 'aes', 'camel', 'idea', 'tdes' ].
         */
        static __cipherIndexToString( index, get_secondary = undefined ) {

            /* Strip off the secondary. */
            if ( get_secondary !== undefined && get_secondary ) {
                if ( index >= 20 )
                    return 'tdes';
                else if ( index >= 15 )
                    return 'idea';
                else if ( index >= 10 )
                    return 'camel';
                else if ( index >= 5 )
                    return 'aes';
                else
                    return 'bf';
            }
            /* Remove the secondary. */
            else if ( index >= 20 )
                index -= 20;
            else if ( index >= 15 && index <= 19 )
                index -= 15;
            else if ( index >= 10 && index <= 14 )
                index -= 10;
            else if ( index >= 5 && index <= 9 )
                index -= 5;

            /* Calculate the primary. */
            if ( index === 1 )
                return 'aes';
            else if ( index === 2 )
                return 'camel';
            else if ( index === 3 )
                return 'idea';
            else if ( index === 4 )
                return 'tdes';
            else
                return 'bf';
        }

        /**
         * @public
         * @desc Converts an input string to the approximate entropic bits using Shannon's algorithm.
         * @param {string} key The input key to check.
         * @returns {int} Returns the approximate number of bits of entropy contained in the key.
         */
        static __entropicBitLength( key ) {
            let h = Object.create( null ), k;
            let sum = 0, len = key.length;

            key.split( '' ).forEach( c => {
                h[ c ] ? h[ c ]++ : h[ c ] = 1;
            } );

            for ( k in h ) {
                let p = h[ k ] / len;
                sum -= p * Math.log2( p );
            }

            return parseInt( sum * len );
        }

        /**
         * @public
         * @desc Returns 256-characters of Braille.
         * @return {string}
         */
        static __getBraille() {
            return Array.from(
                "⠀⠁⠂⠃⠄⠅⠆⠇⠈⠉⠊⠋⠌⠍⠎⠏⠐⠑⠒⠓⠔⠕⠖⠗⠘⠙⠚⠛⠜⠝⠞⠟⠠⠡⠢⠣⠤⠥⠦⠧⠨⠩⠪⠫⠬⠭⠮⠯⠰⠱⠲⠳⠴⠵⠶⠷⠸⠹⠺⠻⠼⠽⠾⠿⡀⡁⡂⡃⡄⡅⡆⡇⡈⡉⡊⡋⡌⡍⡎⡏⡐⡑⡒⡓⡔⡕⡖" +
                "⡗⡘⡙⡚⡛⡜⡝⡞⡟⡠⡡⡢⡣⡤⡥⡦⡧⡨⡩⡪⡫⡬⡭⡮⡯⡰⡱⡲⡳⡴⡵⡶⡷⡸⡹⡺⡻⡼⡽⡾⡿⢀⢁⢂⢃⢄⢅⢆⢇⢈⢉⢊⢋⢌⢍⢎⢏⢐⢑⢒⢓⢔⢕⢖⢗⢘⢙⢚⢛⢜⢝⢞⢟⢠⢡⢢⢣⢤⢥⢦⢧⢨⢩⢪⢫⢬⢭" +
                "⢮⢯⢰⢱⢲⢳⢴⢵⢶⢷⢸⢹⢺⢻⢼⢽⢾⢿⣀⣁⣂⣃⣄⣅⣆⣇⣈⣉⣊⣋⣌⣍⣎⣏⣐⣑⣒⣓⣔⣕⣖⣗⣘⣙⣚⣛⣜⣝⣞⣟⣠⣡⣢⣣⣤⣥⣦⣧⣨⣩⣪⣫⣬⣭⣮⣯⣰⣱⣲⣳⣴⣵⣶⣷⣸⣹⣺⣻⣼⣽⣾⣿"
            );
        }

        /**
         * @public
         * @desc Determines if a string has all valid Braille characters according to the result from __getBraille()
         * @param {string} message The message to validate.
         * @returns {boolean} Returns true if the message contains only the required character set.
         */
        static __isValidBraille( message ) {
            let c = _discordCrypt.__getBraille();

            for ( let i = 0; i < message.length; i++ )
                if ( c.indexOf( message[ i ] ) === -1 )
                    return false;

            return true;
        }

        /**
         * @public
         * @desc Returns an array of valid Diffie-Hellman exchange key bit-sizes.
         * @returns {number[]} Returns the bit lengths of all supported DH keys.
         */
        static __getDHBitSizes() {
            return [ 768, 1024, 1536, 2048, 3072, 4096, 6144, 8192 ];
        }

        /**
         * @public
         * @desc Returns an array of Elliptic-Curve Diffie-Hellman key bit-sizes.
         * @returns {number[]} Returns the bit lengths of all supported ECDH keys.
         */
        static __getECDHBitSizes() {
            return [ 224, 256, 384, 409, 521, 571 ];
        }

        /**
         * @public
         * @desc Determines if a key exchange algorithm's index is valid.
         * @param {int} index The index to determine if valid.
         * @returns {boolean} Returns true if the desired index meets one of the ECDH or DH key sizes.
         */
        static __isValidExchangeAlgorithm( index ) {
            return index >= 0 &&
                index <= ( _discordCrypt.__getDHBitSizes().length + _discordCrypt.__getECDHBitSizes().length - 1 );
        }

        /**
         * @public
         * @desc Converts an algorithm index to a string.
         * @param {int} index The input index of the exchange algorithm.
         * @returns {string} Returns a string containing the algorithm or "Invalid Algorithm".
         */
        static __indexToExchangeAlgorithmString( index ) {
            let dh_bl = _discordCrypt.__getDHBitSizes(), ecdh_bl = _discordCrypt.__getECDHBitSizes();
            let base = [ 'DH-', 'ECDH-' ];

            if ( !_discordCrypt.__isValidExchangeAlgorithm( index ) )
                return 'Invalid Algorithm';

            return ( index <= ( dh_bl.length - 1 ) ?
                base[ 0 ] + dh_bl[ index ] :
                base[ 1 ] + ecdh_bl[ index - dh_bl.length ] );
        }

        /**
         * @public
         * @desc Converts an algorithm index to a bit size.
         * @param {int} index The index to convert to the bit length.
         * @returns {int} Returns 0 if the index is invalid or the bit length of the index.
         */
        static __indexToAlgorithmBitLength( index ) {
            let dh_bl = _discordCrypt.__getDHBitSizes(), ecdh_bl = _discordCrypt.__getECDHBitSizes();

            if ( !_discordCrypt.__isValidExchangeAlgorithm( index ) )
                return 0;

            return ( index <= ( dh_bl.length - 1 ) ? dh_bl[ index ] : ecdh_bl[ index - dh_bl.length ] );
        }

        /**
         * @public
         * @desc Computes a secret key from two ECDH or DH keys. One private and one public.
         * @param {Object} private_key A private key DH or ECDH object from NodeJS's crypto module.
         * @param {string} public_key The public key as a string in Base64 or hex format.
         * @param {boolean} is_base_64 Whether the public key is a Base64 string. If false, it is assumed to be hex.
         * @param {boolean} to_base_64 Whether to convert the output secret to Base64.
         *      If false, it is converted to hex.
         * @returns {string|null} Returns a string encoded secret on success or null on failure.
         */
        static __computeExchangeSharedSecret( private_key, public_key, is_base_64, to_base_64 ) {
            let in_form, out_form;

            /* Compute the formats. */
            in_form = is_base_64 ? 'base64' : 'hex';
            out_form = to_base_64 ? 'base64' : 'hex';

            /* Compute the derived key and return. */
            try {
                return private_key.computeSecret( public_key, in_form, out_form );
            }
            catch ( e ) {
                return null;
            }
        }

        /**
         * @public
         * @desc Generates a Diffie-Hellman key pair.
         * @param {int} size The bit length of the desired key pair.
         *      This must be one of the supported lengths retrieved from __getDHBitSizes().
         * @param {Buffer} private_key The optional private key used to initialize the object.
         * @returns {Object|null} Returns a DiffieHellman object on success or null on failure.
         */
        static __generateDH( size, private_key = undefined ) {
            let groupName, key;

            /* Calculate the appropriate group. */
            switch ( size ) {
            case 768:
                groupName = 'modp1';
                break;
            case 1024:
                groupName = 'modp2';
                break;
            case 1536:
                groupName = 'modp5';
                break;
            case 2048:
                groupName = 'modp14';
                break;
            case 3072:
                groupName = 'modp15';
                break;
            case 4096:
                groupName = 'modp16';
                break;
            case 6144:
                groupName = 'modp17';
                break;
            case 8192:
                groupName = 'modp18';
                break;
            default:
                return null;
            }

            /* Create the key object. */
            try {
                key = require( 'crypto' ).getDiffieHellman( groupName );
            }
            catch ( err ) {
                return null;
            }

            /* Generate the key if it's valid. */
            if ( key !== undefined && key !== null && typeof key.generateKeys !== 'undefined' ) {
                if ( private_key === undefined )
                    key.generateKeys();
                else if ( typeof key.setPrivateKey !== 'undefined' )
                    key.setPrivateKey( private_key );
            }

            /* Return the result. */
            return key;
        }

        /**
         * @public
         * @see http://www.secg.org/sec2-v2.pdf
         * @desc Generates a Elliptic-Curve Diffie-Hellman key pair.
         * @param {int} size The bit length of the desired key pair.
         *      This must be one of the supported lengths retrieved from __getECDHBitSizes().
         * @param {Buffer} private_key The optional private key used to initialize the object.
         * @returns {Object|null} Returns a ECDH object on success or null on failure.
         */
        static __generateECDH( size, private_key = undefined ) {
            let groupName, key;

            /* Calculate the appropriate group. */
            switch ( size ) {
            case 224:
                groupName = 'secp224k1';
                break;
            case 384:
                groupName = 'secp384r1';
                break;
            case 409:
                groupName = 'sect409k1';
                break;
            case 521:
                groupName = 'secp521r1';
                break;
            case 571:
                groupName = 'sect571k1';
                break;
            case 256:
                break;
            default:
                return null;
            }

            /* Create the key object. */
            try {
                if ( size !== 256 )
                    key = require( 'crypto' ).createECDH( groupName );
                else {
                    key = new global.Curve25519();
                    key.generateKeys( undefined, require( 'crypto' ).randomBytes( 32 ) );
                }
            }
            catch ( err ) {
                return null;
            }

            /* Generate the key if it's valid. */
            if ( key !== undefined && key !== null && typeof key.generateKeys !== 'undefined' && size !== 256 ) {
                /* Generate a new key if the private key is undefined else set the private key. */
                if ( private_key === undefined )
                    key.generateKeys( 'hex', 'compressed' );
                else if ( typeof key.setPrivateKey !== 'undefined' )
                    key.setPrivateKey( private_key );
            }

            /* Return the result. */
            return key;
        }

        /**
         * @public
         * @desc Substitutes an input Buffer() object to the Braille equivalent from __getBraille().
         * @param {string} message The input message to perform substitution on.
         * @param {boolean} convert Whether the message is to be converted from hex to Braille or from Braille to hex.
         * @returns {string} Returns the substituted string encoded message.
         * @throws An exception indicating the message contains characters not in the character set.
         */
        static __substituteMessage( message, convert ) {
            /* Target character set. */
            let subset = _discordCrypt.__getBraille();

            let result = "", index = 0;

            if ( convert !== undefined ) {
                /* Sanity check. */
                if ( !Buffer.isBuffer( message ) )
                    throw 'Message input is not a buffer.';

                /* Calculate the target character. */
                for ( let i = 0; i < message.length; i++ )
                    result += subset[ message[ i ] ];
            }
            else {
                /* Calculate the target character. */
                for ( let i = 0; i < message.length; i++ ) {
                    index = subset.indexOf( message[ i ] );

                    /* Sanity check. */
                    if ( index === -1 )
                        throw 'Message contains invalid characters.';

                    result += `0${index.toString( 16 )}`.slice( -2 );
                }
            }

            return result;
        }

        /**
         * @public
         * @desc Encodes the given values as a braille encoded 32-bit word.
         * @param {int} cipher_index The index of the cipher(s) used to encrypt the message
         * @param {int} cipher_mode_index The index of the cipher block mode used for the message.
         * @param {int} padding_scheme_index The index of the padding scheme for the message.
         * @param {int} pad_byte The padding byte to use.
         * @returns {string} Returns a substituted UTF-16 string of a braille encoded 32-bit word containing these
         *      options.
         */
        static __metaDataEncode( cipher_index, cipher_mode_index, padding_scheme_index, pad_byte ) {

            /* Parse the first 8 bits. */
            if ( typeof cipher_index === 'string' )
                cipher_index = _discordCrypt.__cipherStringToIndex( cipher_index );

            /* Parse the next 8 bits. */
            if ( typeof cipher_mode_index === 'string' )
                cipher_mode_index = [ 'cbc', 'cfb', 'ofb' ].indexOf( cipher_mode_index.toLowerCase() );

            /* Parse the next 8 bits. */
            if ( typeof padding_scheme_index === 'string' )
                padding_scheme_index = [ 'pkc7', 'ans2', 'iso1', 'iso9' ].indexOf( padding_scheme_index.toLowerCase() );

            /* Buffered word. */
            let buf = Buffer.from( [ cipher_index, cipher_mode_index, padding_scheme_index, parseInt( pad_byte ) ] );

            /* Convert it and return. */
            return _discordCrypt.__substituteMessage( buf, true );
        }

        /**
         * @public
         * @desc Decodes an input string and returns a byte array containing index number of options.
         * @param {string} message The substituted UTF-16 encoded metadata containing the metadata options.
         * @returns {int[]} Returns 4 integer indexes of each metadata value.
         */
        static __metaDataDecode( message ) {
            /* Decode the result and convert the hex to a Buffer. */
            return Buffer.from( _discordCrypt.__substituteMessage( message ), 'hex' );
        }

        /**
         * @public
         * @desc Encrypts the given plain-text message using the algorithm specified.
         * @param {string} symmetric_cipher The name of the symmetric cipher used to encrypt the message.
         *      This must be supported by NodeJS's crypto module.
         * @param {string} block_mode The block operation mode of the cipher.
         *      This can be either [ 'CBC', 'CFB', 'OFB' ].
         * @param {string} padding_scheme The padding scheme used to pad the message to the block length of the cipher.
         *      This can be either [ 'ANS1', 'PKC7', 'ISO1', 'ISO9' ].
         * @param {string|Buffer|Array} message The input message to encrypt.
         * @param {string|Buffer|Array} key The key used with the encryption cipher.
         * @param {boolean} convert_to_hex If true, the ciphertext is converted to a hex string, if false, it is
         *      converted to a Base64 string.
         * @param {boolean} is_message_hex If true, the message is treated as a hex string, if false, it is treated as
         *      a Base64 string. If undefined, the message is treated as a UTF-8 string.
         * @param {int} [key_size_bits] The size of the input key required for the chosen cipher. Defaults to 256 bits.
         * @param {int} [block_cipher_size] The size block cipher in bits. Defaults to 128 bits.
         * @param {string|Buffer|Array} [one_time_salt] If specified, contains the 64-bit salt used to derive an IV and
         *      Key used to encrypt the message.
         * @param {int} [kdf_iteration_rounds] The number of rounds used to derive the actual key and IV via sha256.
         * @returns {Buffer|null} Returns a Buffer() object containing the ciphertext or null if the chosen options are
         *      invalid.
         * @throws Exception indicating the error that occurred.
         */
        static __encrypt(
            symmetric_cipher,
            block_mode,
            padding_scheme,
            message,
            key,
            convert_to_hex,
            is_message_hex,
            key_size_bits = 256,
            block_cipher_size = 128,
            one_time_salt = undefined,
            kdf_iteration_rounds = 1000
        ) {
            const cipher_name = `${symmetric_cipher}${block_mode === undefined ? '' : '-' + block_mode}`;
            const crypto = require( 'crypto' );

            /* Buffered parameters. */
            let _message, _key, _iv, _salt, _derived, _encrypt;

            /* Make sure the cipher name and mode is valid first. */
            if (
                !_discordCrypt.__isValidCipher( cipher_name ) || [ 'cbc', 'cfb', 'ofb' ]
                    .indexOf( block_mode.toLowerCase() ) === -1
            )
                return null;

            /* Pad the message to the nearest block boundary. */
            _message = _discordCrypt.__padMessage( message, padding_scheme, key_size_bits, is_message_hex );

            /* Get the key as a buffer. */
            _key = _discordCrypt.__validateKeyIV( key, key_size_bits );

            /* Check if using a predefined salt. */
            if ( one_time_salt !== undefined ) {
                /* Convert the salt to a Buffer. */
                _salt = _discordCrypt.__toBuffer( one_time_salt );

                /* Don't bother continuing if conversions have failed. */
                if ( !_salt || _salt.length === 0 )
                    return null;

                /* Only 64 bits is used for a salt. If it's not that length, hash it and use the result. */
                if ( _salt.length !== 8 )
                    _salt = Buffer.from( _discordCrypt.__whirlpool64( _salt, true ), 'hex' );
            }
            else {
                /* Generate a random salt to derive the key and IV. */
                _salt = crypto.randomBytes( 8 );
            }

            /* Derive the key length and IV length. */
            _derived = _discordCrypt.__pbkdf2_sha256( _key.toString( 'hex' ), _salt.toString( 'hex' ), true, true, true,
                ( block_cipher_size / 8 ) + ( key_size_bits / 8 ), kdf_iteration_rounds );

            /* Slice off the IV. */
            _iv = _derived.slice( 0, block_cipher_size / 8 );

            /* Slice off the key. */
            _key = _derived.slice( block_cipher_size / 8, ( block_cipher_size / 8 ) + ( key_size_bits / 8 ) );

            /* Create the cipher with derived IV and key. */
            _encrypt = crypto.createCipheriv( cipher_name, _key, _iv );

            /* Disable automatic PKCS #7 padding. We do this in-house. */
            _encrypt.setAutoPadding( false );

            /* Get the cipher text. */
            let _ct = _encrypt.update( _message, undefined, 'hex' );
            _ct += _encrypt.final( 'hex' );

            /* Return the result with the prepended salt. */
            return Buffer.from( _salt.toString( 'hex' ) + _ct, 'hex' ).toString( convert_to_hex ? 'hex' : 'base64' );
        }

        /**
         * @public
         * @desc Decrypts the given cipher-text message using the algorithm specified.
         * @param {string} symmetric_cipher The name of the symmetric cipher used to decrypt the message.
         *      This must be supported by NodeJS's crypto module.
         * @param {string} block_mode The block operation mode of the cipher.
         *      This can be either [ 'CBC', 'CFB', 'OFB' ].
         * @param {string} padding_scheme The padding scheme used to unpad the message from the block length of the
         *      cipher.
         *      This can be either [ 'ANS1', 'PKC7', 'ISO1', 'ISO9' ].
         * @param {string|Buffer|Array} message The input ciphertext message to decrypt.
         * @param {string|Buffer|Array} key The key used with the decryption cipher.
         * @param {boolean} output_format The output format of the plaintext.
         *      Can be either [ 'utf8', 'latin1', 'hex', 'base64' ]
         * @param {boolean} is_message_hex If true, the message is treated as a hex string, if false, it is treated as
         *      a Base64 string. If undefined, the message is treated as a UTF-8 string.
         * @param {int} [key_size_bits] The size of the input key required for the chosen cipher. Defaults to 256 bits.
         * @param {int} [block_cipher_size] The size block cipher in bits. Defaults to 128 bits.
         * @param {int} [kdf_iteration_rounds] The number of rounds used to derive the actual key and IV via sha256.
         * @returns {string|null} Returns a string of the desired format containing the plaintext or null if the chosen
         * options are invalid.
         * @throws Exception indicating the error that occurred.
         */
        static __decrypt(
            symmetric_cipher,
            block_mode,
            padding_scheme,
            message,
            key,
            output_format,
            is_message_hex,
            key_size_bits = 256,
            block_cipher_size = 128,
            kdf_iteration_rounds = 1000
        ) {
            const cipher_name = `${symmetric_cipher}${block_mode === undefined ? '' : '-' + block_mode}`;
            const crypto = require( 'crypto' );

            /* Buffered parameters. */
            let _message, _key, _iv, _salt, _derived, _decrypt;

            /* Make sure the cipher name and mode is valid first. */
            if ( !_discordCrypt.__isValidCipher( cipher_name ) || [ 'cbc', 'ofb', 'cfb' ]
                .indexOf( block_mode.toLowerCase() ) === -1 )
                return null;

            /* Get the message as a buffer. */
            _message = _discordCrypt.__validateMessage( message, is_message_hex );

            /* Get the key as a buffer. */
            _key = _discordCrypt.__validateKeyIV( key, key_size_bits );

            /* Retrieve the 64-bit salt. */
            _salt = _message.slice( 0, 8 );

            /* Derive the key length and IV length. */
            _derived = _discordCrypt.__pbkdf2_sha256( _key.toString( 'hex' ), _salt.toString( 'hex' ), true, true, true,
                ( block_cipher_size / 8 ) + ( key_size_bits / 8 ), kdf_iteration_rounds );

            /* Slice off the IV. */
            _iv = _derived.slice( 0, block_cipher_size / 8 );

            /* Slice off the key. */
            _key = _derived.slice( block_cipher_size / 8, ( block_cipher_size / 8 ) + ( key_size_bits / 8 ) );

            /* Splice the message. */
            _message = _message.slice( 8 );

            /* Create the cipher with IV. */
            _decrypt = crypto.createDecipheriv( cipher_name, _key, _iv );

            /* Disable automatic PKCS #7 padding. We do this in-house. */
            _decrypt.setAutoPadding( false );

            /* Decrypt the cipher text. */
            let _pt = _decrypt.update( _message, undefined, 'hex' );
            _pt += _decrypt.final( 'hex' );

            /* Unpad the message. */
            _pt = _discordCrypt.__padMessage( _pt, padding_scheme, key_size_bits, true, true );

            /* Return the buffer. */
            return _pt.toString( output_format );
        }

        /**
         * @public
         * @desc Dual-encrypts a message using symmetric keys and returns the substituted encoded equivalent.
         * @param {string|Buffer} message The input message to encrypt.
         * @param {Buffer} primary_key The primary key used for the first level of encryption.
         * @param {Buffer} secondary_key The secondary key used for the second level of encryption.
         * @param {int} cipher_index The cipher index containing the primary and secondary ciphers used for encryption.
         * @param {string} block_mode The block operation mode of the ciphers.
         *      These can be: [ 'CBC', 'CFB', 'OFB' ].
         * @param {string} padding_mode The padding scheme used to pad the message to the block length of the cipher.
         *      This can be either [ 'ANS1', 'PKC7', 'ISO1', 'ISO9' ].
         *      This prepends a 64 bit seed used to derive encryption keys from the initial key.
         * @returns {string|null} Returns the encrypted and substituted ciphertext of the message or null on failure.
         * @throws An exception indicating the error that occurred.
         */
        static __symmetricEncrypt( message, primary_key, secondary_key, cipher_index, block_mode, padding_mode ) {
            const customizationParameter = new Uint8Array( Buffer.from( 'discordCrypt MAC' ) );

            /* Performs one of the 5 standard encryption algorithms on the plain text. */
            function handleEncodeSegment( message, key, cipher, mode, pad ) {
                switch ( cipher ) {
                case 0:
                    return _discordCrypt.__blowfish512_encrypt( message, key, mode, pad );
                case 1:
                    return _discordCrypt.__aes256_encrypt( message, key, mode, pad );
                case 2:
                    return _discordCrypt.__camellia256_encrypt( message, key, mode, pad );
                case 3:
                    return _discordCrypt.__idea128_encrypt( message, key, mode, pad );
                case 4:
                    return _discordCrypt.__tripledes192_encrypt( message, key, mode, pad );
                default:
                    return null;
                }
            }

            /* Convert the block mode. */
            let mode = block_mode.toLowerCase();

            /* Convert the padding. */
            let pad = padding_mode;

            /* Encode using the user-specified symmetric algorithm. */
            let msg = '';

            /* Dual-encrypt the segment. */
            if ( cipher_index >= 0 && cipher_index <= 4 )
                msg = _discordCrypt.__blowfish512_encrypt(
                    handleEncodeSegment( message, primary_key, cipher_index, mode, pad ),
                    secondary_key,
                    mode,
                    pad,
                    true,
                    false
                );
            else if ( cipher_index >= 5 && cipher_index <= 9 )
                msg = _discordCrypt.__aes256_encrypt(
                    handleEncodeSegment( message, primary_key, cipher_index - 5, mode, pad ),
                    secondary_key,
                    mode,
                    pad,
                    true,
                    false
                );
            else if ( cipher_index >= 10 && cipher_index <= 14 )
                msg = _discordCrypt.__camellia256_encrypt(
                    handleEncodeSegment( message, primary_key, cipher_index - 10, mode, pad ),
                    secondary_key,
                    mode,
                    pad,
                    true,
                    false
                );
            else if ( cipher_index >= 15 && cipher_index <= 19 )
                msg = _discordCrypt.__idea128_encrypt(
                    handleEncodeSegment( message, primary_key, cipher_index - 15, mode, pad ),
                    secondary_key,
                    mode,
                    pad,
                    true,
                    false
                );
            else if ( cipher_index >= 20 && cipher_index <= 24 )
                msg = _discordCrypt.__tripledes192_encrypt(
                    handleEncodeSegment( message, primary_key, cipher_index - 20, mode, pad ),
                    secondary_key,
                    mode,
                    pad,
                    true,
                    false
                );
            else
                throw `Unknown cipher selected: ${cipher_index}`;

            /* Get MAC tag as a hex string. */
            let tag = sha3.kmac256(
                new Uint8Array( Buffer.concat( [ primary_key, secondary_key ] ) ),
                new Uint8Array( Buffer.from( msg, 'hex' ) ),
                256,
                customizationParameter
            );

            /* Prepend the authentication tag hex string & convert it to Base64. */
            msg = Buffer.from( tag + msg, 'hex' );

            /* Return the message. */
            return _discordCrypt.__substituteMessage( msg, true );
        }

        /**
         * @public
         * @desc Dual-decrypts a message using symmetric keys and returns the substituted encoded equivalent.
         * @param {string|Buffer|Array} message The substituted and encoded input message to decrypt.
         * @param {Buffer} primary_key The primary key used for the **second** level of decryption.
         * @param {Buffer} secondary_key The secondary key used for the **first** level of decryption.
         * @param {int} cipher_index The cipher index containing the primary and secondary ciphers used for decryption.
         * @param {string} block_mode The block operation mode of the ciphers.
         *      These can be: [ 'CBC', 'CFB', 'OFB' ].
         * @param {string} padding_mode The padding scheme used to unpad the message to the block length of the cipher.
         *      This can be either [ 'ANS1', 'PKC7', 'ISO1', 'ISO9' ].
         *      If this is enabled and authentication fails, null is returned.
         *      This prepends a 64 bit seed used to derive encryption keys from the initial key.
         * @returns {string|null} Returns the encrypted and substituted ciphertext of the message or null on failure.
         * @throws An exception indicating the error that occurred.
         */
        static __symmetricDecrypt( message, primary_key, secondary_key, cipher_index, block_mode, padding_mode ) {
            const customizationParameter = new Uint8Array( Buffer.from( 'discordCrypt MAC' ) );
            const crypto = require( 'crypto' );

            /* Performs one of the 5 standard decryption algorithms on the plain text. */
            function handleDecodeSegment(
                message,
                key,
                cipher,
                mode,
                pad,
                output_format = 'utf8',
                is_message_hex = undefined
            ) {
                switch ( cipher ) {
                case 0:
                    return _discordCrypt.__blowfish512_decrypt(
                        message,
                        key,
                        mode,
                        pad,
                        output_format,
                        is_message_hex
                    );
                case 1:
                    return _discordCrypt.__aes256_decrypt( message, key, mode, pad, output_format, is_message_hex );
                case 2:
                    return _discordCrypt.__camellia256_decrypt(
                        message,
                        key,
                        mode,
                        pad,
                        output_format,
                        is_message_hex
                    );
                case 3:
                    return _discordCrypt.__idea128_decrypt( message, key, mode, pad, output_format, is_message_hex );
                case 4:
                    return _discordCrypt.__tripledes192_decrypt( message,
                        key,
                        mode,
                        pad,
                        output_format,
                        is_message_hex
                    );
                default:
                    return null;
                }
            }

            let mode, pad;

            /* Convert the block mode. */
            if ( typeof block_mode !== 'string' ) {
                if ( block_mode === 0 )
                    mode = 'cbc';
                else if ( block_mode === 1 )
                    mode = 'cfb';
                else if ( block_mode === 2 )
                    mode = 'ofb';
                else return '';
            }

            /* Convert the padding. */
            if ( typeof padding_mode !== 'string' ) {
                if ( padding_mode === 0 )
                    pad = 'pkc7';
                else if ( padding_mode === 1 )
                    pad = 'ans2';
                else if ( padding_mode === 2 )
                    pad = 'iso1';
                else if ( padding_mode === 3 )
                    pad = 'iso9';
                else return '';
            }

            try {
                /* Decode level-1 message to a buffer. */
                message = Buffer.from( _discordCrypt.__substituteMessage( message ), 'hex' );

                /* Pull off the first 32 bytes as a buffer. */
                let tag = Buffer.from( message.subarray( 0, 32 ) );

                /* Strip off the authentication tag. */
                message = Buffer.from( message.subarray( 32 ) );

                /* Compute the HMAC-SHA3-256 of the cipher text as hex. */
                let computed_tag = Buffer.from(
                    sha3.kmac256(
                        new Uint8Array( Buffer.concat( [ primary_key, secondary_key ] ) ),
                        new Uint8Array( message ),
                        256,
                        customizationParameter
                    ),
                    'hex'
                );

                /* Compare the tag for validity. */
                if ( !crypto.timingSafeEqual( computed_tag, tag ) )
                    return 1;

                /* Dual decrypt the segment. */
                if ( cipher_index >= 0 && cipher_index <= 4 )
                    return handleDecodeSegment(
                        _discordCrypt.__blowfish512_decrypt( message, secondary_key, mode, pad, 'base64' ),
                        primary_key,
                        cipher_index,
                        mode,
                        pad,
                        'utf8',
                        false
                    );
                else if ( cipher_index >= 5 && cipher_index <= 9 )
                    return handleDecodeSegment(
                        _discordCrypt.__aes256_decrypt( message, secondary_key, mode, pad, 'base64' ),
                        primary_key,
                        cipher_index - 5,
                        mode,
                        pad,
                        'utf8',
                        false
                    );
                else if ( cipher_index >= 10 && cipher_index <= 14 )
                    return handleDecodeSegment(
                        _discordCrypt.__camellia256_decrypt( message, secondary_key, mode, pad, 'base64' ),
                        primary_key,
                        cipher_index - 10,
                        mode,
                        pad,
                        'utf8',
                        false
                    );
                else if ( cipher_index >= 15 && cipher_index <= 19 )
                    return handleDecodeSegment(
                        _discordCrypt.__idea128_decrypt( message, secondary_key, mode, pad, 'base64' ),
                        primary_key,
                        cipher_index - 15,
                        mode,
                        pad,
                        'utf8',
                        false
                    );
                else if ( cipher_index >= 20 && cipher_index <= 24 )
                    return handleDecodeSegment(
                        _discordCrypt.__tripledes192_decrypt( message, secondary_key, mode, pad, 'base64' ),
                        primary_key,
                        cipher_index - 20,
                        mode,
                        pad,
                        'utf8',
                        false
                    );
                return -3;
            }
            catch ( e ) {
                return 2;
            }
        }

        /**
         * @public
         * @see https://github.com/ricmoo/scrypt-js
         * @desc Performs the Scrypt hash function on the given input.
         * @param {string|Buffer|Array} input The input data to hash.
         * @param {string|Buffer|Array} salt The unique salt used for hashing.
         * @param {int} output_length The desired length of the output in bytes.
         * @param {int} N The work factor variable. Memory and CPU usage scale linearly with this.
         * @param {int} r Increases the size of each hash produced by a factor of 2rK-bits.
         * @param {int} p Parallel factor. Indicates the number of mixing functions to be run simultaneously.
         * @param {ScryptCallback} cb Callback function for progress updates.
         * @returns {boolean} Returns true if successful.
         */
        static __scrypt( input, salt, output_length, N = 16384, r = 8, p = 1, cb = null ) {
            let crypto = require( 'crypto' );
            let _in, _salt;

            /* PBKDF2-HMAC-SHA256 Helper. */
            function PBKDF2_SHA256( input, salt, size, iterations ) {
                return crypto.pbkdf2Sync( input, salt, iterations, size, 'sha256' );
            }

            /**
             * @private
             * @desc Mixes rows and blocks via Salsa20/8..
             * @param {Uint32Array} BY Input/output array.
             * @param {int} Yi Size of r * 32.
             * @param {int} r Block size parameter.
             * @param {Uint32Array} x Salsa20 scratchpad for row mixing.
             * @param {Uint32Array} _X Salsa20 scratchpad for block mixing.
             */
            function ScryptRowMix( BY, Yi, r, x, _X ) {
                let i, j, k, l;

                for ( i = 0, j = ( 2 * r - 1 ) * 16; i < 16; i++ )
                    _X[ i ] = BY[ j + i ];

                for ( i = 0; i < 2 * r; i++ ) {
                    for ( j = 0, k = i * 16; j < 16; j++ )
                        _X[ j ] ^= BY[ k + j ];

                    for ( j = 0; j < 16; j++ )
                        x[ j ] = _X[ j ];

                    /**
                     * @desc Rotates [a] by [b] bits to the left.
                     * @param {int} a The base value.
                     * @param {int} b The number of bits to rotate [a] to the left by.
                     * @return {number}
                     */
                    let R = ( a, b ) => {
                        return ( a << b ) | ( a >>> ( 32 - b ) );
                    };

                    for ( j = 8; j > 0; j -= 2 ) {
                        x[ 0x04 ] ^= R( x[ 0x00 ] + x[ 0x0C ], 0x07 );
                        x[ 0x08 ] ^= R( x[ 0x04 ] + x[ 0x00 ], 0x09 );
                        x[ 0x0C ] ^= R( x[ 0x08 ] + x[ 0x04 ], 0x0D );
                        x[ 0x00 ] ^= R( x[ 0x0C ] + x[ 0x08 ], 0x12 );
                        x[ 0x09 ] ^= R( x[ 0x05 ] + x[ 0x01 ], 0x07 );
                        x[ 0x0D ] ^= R( x[ 0x09 ] + x[ 0x05 ], 0x09 );
                        x[ 0x01 ] ^= R( x[ 0x0D ] + x[ 0x09 ], 0x0D );
                        x[ 0x05 ] ^= R( x[ 0x01 ] + x[ 0x0D ], 0x12 );
                        x[ 0x0E ] ^= R( x[ 0x0A ] + x[ 0x06 ], 0x07 );
                        x[ 0x02 ] ^= R( x[ 0x0E ] + x[ 0x0A ], 0x09 );
                        x[ 0x06 ] ^= R( x[ 0x02 ] + x[ 0x0E ], 0x0D );
                        x[ 0x0A ] ^= R( x[ 0x06 ] + x[ 0x02 ], 0x12 );
                        x[ 0x03 ] ^= R( x[ 0x0F ] + x[ 0x0B ], 0x07 );
                        x[ 0x07 ] ^= R( x[ 0x03 ] + x[ 0x0F ], 0x09 );
                        x[ 0x0B ] ^= R( x[ 0x07 ] + x[ 0x03 ], 0x0D );
                        x[ 0x0F ] ^= R( x[ 0x0B ] + x[ 0x07 ], 0x12 );
                        x[ 0x01 ] ^= R( x[ 0x00 ] + x[ 0x03 ], 0x07 );
                        x[ 0x02 ] ^= R( x[ 0x01 ] + x[ 0x00 ], 0x09 );
                        x[ 0x03 ] ^= R( x[ 0x02 ] + x[ 0x01 ], 0x0D );
                        x[ 0x00 ] ^= R( x[ 0x03 ] + x[ 0x02 ], 0x12 );
                        x[ 0x06 ] ^= R( x[ 0x05 ] + x[ 0x04 ], 0x07 );
                        x[ 0x07 ] ^= R( x[ 0x06 ] + x[ 0x05 ], 0x09 );
                        x[ 0x04 ] ^= R( x[ 0x07 ] + x[ 0x06 ], 0x0D );
                        x[ 0x05 ] ^= R( x[ 0x04 ] + x[ 0x07 ], 0x12 );
                        x[ 0x0B ] ^= R( x[ 0x0A ] + x[ 0x09 ], 0x07 );
                        x[ 0x08 ] ^= R( x[ 0x0B ] + x[ 0x0A ], 0x09 );
                        x[ 0x09 ] ^= R( x[ 0x08 ] + x[ 0x0B ], 0x0D );
                        x[ 0x0A ] ^= R( x[ 0x09 ] + x[ 0x08 ], 0x12 );
                        x[ 0x0C ] ^= R( x[ 0x0F ] + x[ 0x0E ], 0x07 );
                        x[ 0x0D ] ^= R( x[ 0x0C ] + x[ 0x0F ], 0x09 );
                        x[ 0x0E ] ^= R( x[ 0x0D ] + x[ 0x0C ], 0x0D );
                        x[ 0x0F ] ^= R( x[ 0x0E ] + x[ 0x0D ], 0x12 );
                    }

                    for ( j = 0; j < 16; ++j )
                        _X[ j ] += x[ j ];

                    /* Copy back the result. */
                    for ( j = 0, k = Yi + ( i * 16 ); j < 16; j++ )
                        BY[ j + k ] = _X[ j ];
                }

                for ( i = 0; i < r; i++ ) {
                    for ( j = 0, k = Yi + ( i * 2 ) * 16, l = ( i * 16 ); j < 16; j++ )
                        BY[ l + j ] = BY[ k + j ];
                }

                for ( i = 0; i < r; i++ ) {
                    for ( j = 0, k = Yi + ( i * 2 + 1 ) * 16, l = ( i + r ) * 16; j < 16; j++ )
                        BY[ l + j ] = BY[ k + j ];
                }
            }

            /**
             * @desc Perform the scrypt process in steps and call the callback on intervals.
             * @param {string|Buffer|Array} input The input data to hash.
             * @param {string|Buffer|Array} salt The unique salt used for hashing.
             * @param {int} N The work factor variable. Memory and CPU usage scale linearly with this.
             * @param {int} r Increases the size of each hash produced by a factor of 2rK-bits.
             * @param {int} p Parallel factor. Indicates the number of mixing functions to be run simultaneously.
             * @param {ScryptCallback} cb Callback function for progress updates.
             * @private
             */
            function __perform( input, salt, N, r, p, cb ) {
                let totalOps, currentOps, lastPercentage;
                let b = PBKDF2_SHA256( input, salt, p * 128 * r, 1 );

                let B = new Uint32Array( p * 32 * r );

                let XY = new Uint32Array( 64 * r );
                let V = new Uint32Array( 32 * r * N );

                /* Salsa20 Scratchpad. */
                let x = new Uint32Array( 16 );
                /* Block-mix Salsa20 Scratchpad. */
                let _X = new Uint32Array( 16 );

                /* Initialize the input. */
                for ( let i = 0; i < B.length; i++ ) {
                    let j = i * 4;
                    B[ i ] =
                        ( ( b[ j + 3 ] & 0xff ) << 24 ) |
                        ( ( b[ j + 2 ] & 0xff ) << 16 ) |
                        ( ( b[ j + 1 ] & 0xff ) << 8 ) |
                        ( ( b[ j ] & 0xff ) << 0 );
                }

                let Yi = 32 * r;

                totalOps = p * N * 2;
                currentOps = 0;
                lastPercentage = null;

                /* Set this to true to abandon the scrypt on the next step. */
                let stop = false;

                /* State information. */
                let state = 0, stateCount = 0, i1;
                let Bi;

                /* How many block-mix salsa8 operations can we do per step? */
                let limit = parseInt( 1000 / r );

                /* Trick from scrypt-async; if there is a setImmediate shim in place, use it. */
                let nextTick = ( typeof( setImmediate ) !== 'undefined' ) ? setImmediate : setTimeout;

                const incrementalSMix = function () {
                    if ( stop ) {
                        cb( new Error( 'cancelled' ), currentOps / totalOps );
                        return;
                    }

                    let steps, i, y, z, currentPercentage;
                    switch ( state ) {
                    case 0:
                        Bi = stateCount * 32 * r;
                        /* Row mix #1 */
                        for ( let z = 0; z < Yi; z++ )
                            XY[ z ] = B[ Bi + z ]

                        /* Move to second row mix. */
                        state = 1;
                        i1 = 0;
                    /* Fall through purposely. */
                    case 1:
                        /* Run up to 1000 steps of the first inner S-Mix loop. */
                        steps = N - i1;

                        if ( steps > limit )
                            steps = limit;

                        /* Row mix #2 */
                        for ( i = 0; i < steps; i++ ) {
                            /* Row mix #3 */
                            y = ( i1 + i ) * Yi;
                            z = Yi;
                            while ( z-- ) V[ z + y ] = XY[ z ];

                            /* Row mix #4 */
                            ScryptRowMix( XY, Yi, r, x, _X );
                        }

                        i1 += steps;
                        currentOps += steps;

                        /* Call the callback with the progress. ( Optionally stopping us. ) */
                        currentPercentage = parseInt( 1000 * currentOps / totalOps );
                        if ( currentPercentage !== lastPercentage ) {
                            stop = cb( null, currentOps / totalOps );

                            if ( stop )
                                break;

                            lastPercentage = currentPercentage;
                        }

                        if ( i1 < N )
                            break;

                        /* Row mix #6 */
                        i1 = 0;
                        state = 2;
                    /* Fall through purposely. */
                    case 2:

                        /* Run up to 1000 steps of the second inner S-Mix loop. */
                        steps = N - i1;

                        if ( steps > limit )
                            steps = limit;

                        for ( i = 0; i < steps; i++ ) {
                            /* Row mix #8 ( inner ) */
                            for ( z = 0, y = ( XY[ ( 2 * r - 1 ) * 16 ] & ( N - 1 ) ) * Yi; z < Yi; z++ )
                                XY[ z ] ^= V[ y + z ];
                            /* Row mix #9 ( outer ) */
                            ScryptRowMix( XY, Yi, r, x, _X );
                        }

                        i1 += steps;
                        currentOps += steps;

                        /* Call the callback with the progress. ( Optionally stopping us. ) */
                        currentPercentage = parseInt( 1000 * currentOps / totalOps );
                        if ( currentPercentage !== lastPercentage ) {
                            stop = cb( null, currentOps / totalOps );

                            if ( stop )
                                break;

                            lastPercentage = currentPercentage;
                        }

                        if ( i1 < N )
                            break;

                        /* Row mix #10 */
                        for ( z = 0; z < Yi; z++ )
                            B[ Bi + z ] = XY[ z ];

                        stateCount++;
                        if ( stateCount < p ) {
                            state = 0;
                            break;
                        }

                        b = [];
                        for ( i = 0; i < B.length; i++ ) {
                            b.push( ( B[ i ] >> 0 ) & 0xff );
                            b.push( ( B[ i ] >> 8 ) & 0xff );
                            b.push( ( B[ i ] >> 16 ) & 0xff );
                            b.push( ( B[ i ] >> 24 ) & 0xff );
                        }

                        /* Done. Don't break to avoid rescheduling. */
                        cb(
                            null,
                            1.0,
                            Buffer.from( PBKDF2_SHA256( input, Buffer.from( b ), output_length, 1 ) )
                        );
                        return;
                    default:
                        cb( new Error( 'invalid state' ), 0 );
                        return;
                    }

                    /* Schedule the next steps. */
                    nextTick( incrementalSMix );
                };

                incrementalSMix();
            }

            /* Validate input. */
            if ( typeof input === 'object' || typeof input === 'string' ) {
                if ( Array.isArray( input ) )
                    _in = Buffer.from( input );
                else if ( Buffer.isBuffer( input ) )
                    _in = input;
                else if ( typeof input === 'string' )
                    _in = Buffer.from( input, 'utf8' );
                else {
                    _discordCrypt.log( 'Invalid input parameter type specified!', 'error' );
                    return false;
                }
            }

            /* Validate salt. */
            if ( typeof salt === 'object' || typeof salt === 'string' ) {
                if ( Array.isArray( salt ) )
                    _salt = Buffer.from( salt );
                else if ( Buffer.isBuffer( salt ) )
                    _salt = salt;
                else if ( typeof salt === 'string' )
                    _salt = Buffer.from( salt, 'utf8' );
                else {
                    _discordCrypt.log( 'Invalid salt parameter type specified!', 'error' );
                    return false;
                }
            }

            /* Validate derived key length. */
            if ( typeof output_length !== 'number' ) {
                _discordCrypt.log( 'Invalid output_length parameter specified. Must be a numeric value.', 'error' );
                return false;
            }
            else if ( output_length <= 0 || output_length >= 65536 ) {
                _discordCrypt.log( 'Invalid output_length parameter specified. Must be a numeric value.', 'error' );
                return false;
            }

            /* Validate N is a power of 2. */
            if ( !N || N & ( N - 1 ) !== 0 ) {
                _discordCrypt.log( 'Parameter N must be a power of 2.', 'error' );
                return false;
            }

            /* Perform a non-blocking . */
            if ( cb !== undefined && cb !== null ) {
                setTimeout( () => {
                    __perform( _in, _salt, N, r, p, cb );
                }, 1 );
                return true;
            }

            /* Signal an error. */
            _discordCrypt.log( 'No callback specified.', 'error' );
            return false;
        }

        /**
         * @public
         * @desc Returns the first 64 bits of a Whirlpool digest of the message.
         * @param {Buffer|Array|string} message The input message to hash.
         * @param {boolean} to_hex Whether to convert the result to hex or Base64.
         * @returns {string} Returns the hex or Base64 encoded result.
         */
        static __whirlpool64( message, to_hex ) {
            return Buffer.from( _discordCrypt.__whirlpool( message, true ), 'hex' )
                .slice( 0, 8 ).toString( to_hex ? 'hex' : 'base64' );
        }

        /**
         * @public
         * @desc Returns the first 128 bits of an SHA-512 digest of a message.
         * @param {Buffer|Array|string} message The input message to hash.
         * @param {boolean} to_hex Whether to convert the result to hex or Base64.
         * @returns {string} Returns the hex or Base64 encoded result.
         */
        static __sha512_128( message, to_hex ) {
            return Buffer.from( _discordCrypt.__sha512( message, true ), 'hex' )
                .slice( 0, 16 ).toString( to_hex ? 'hex' : 'base64' );
        }

        /**
         * @public
         * @desc Returns the first 192 bits of a Whirlpool digest of the message.
         * @param {Buffer|Array|string} message The input message to hash.
         * @param {boolean} to_hex Whether to convert the result to hex or Base64.
         * @returns {string} Returns the hex or Base64 encoded result.
         */
        static __whirlpool192( message, to_hex ) {
            return Buffer.from( _discordCrypt.__sha512( message, true ), 'hex' )
                .slice( 0, 24 ).toString( to_hex ? 'hex' : 'base64' );
        }

        /**
         * @public
         * @desc Returns an SHA-160 digest of the message.
         * @param {Buffer|Array|string} message The input message to hash.
         * @param {boolean} to_hex Whether to convert the result to hex or Base64.
         * @returns {string} Returns the hex or Base64 encoded result.
         */
        static __sha160( message, to_hex ) {
            return _discordCrypt.__createHash( message, 'sha1', to_hex );
        }

        /**
         * @public
         * @desc Returns an SHA-256 digest of the message.
         * @param {Buffer|Array|string} message The input message to hash.
         * @param {boolean} to_hex Whether to convert the result to hex or Base64.
         * @returns {string} Returns the hex or Base64 encoded result.
         */
        static __sha256( message, to_hex ) {
            return _discordCrypt.__createHash( message, 'sha256', to_hex );
        }

        /**
         * @public
         * @desc Returns an SHA-512 digest of the message.
         * @param {Buffer|Array|string} message The input message to hash.
         * @param {boolean} to_hex Whether to convert the result to hex or Base64.
         * @returns {string} Returns the hex or Base64 encoded result.
         */
        static __sha512( message, to_hex ) {
            return _discordCrypt.__createHash( message, 'sha512', to_hex );
        }

        /**
         * @public
         * @desc Returns a Whirlpool-512 digest of the message.
         * @param {Buffer|Array|string} message The input message to hash.
         * @param {boolean} to_hex Whether to convert the result to hex or Base64.
         * @returns {string} Returns the hex or Base64 encoded result.
         */
        static __whirlpool( message, to_hex ) {
            return _discordCrypt.__createHash( message, 'whirlpool', to_hex );
        }

        /**
         * @public
         * @desc Returns a HMAC-SHA-256 digest of the message.
         * @param {Buffer|Array|string} message The input message to hash.
         * @param {Buffer|Array|string} secret The secret input used with the message.
         * @param {boolean} to_hex Whether to convert the result to hex or Base64.
         * @returns {string} Returns the hex or Base64 encoded result.
         */
        static __hmac_sha256( message, secret, to_hex ) {
            return _discordCrypt.__createHash( message, 'sha256', to_hex, true, secret );
        }

        /**
         * @public
         * @desc Returns an HMAC-SHA-512 digest of the message.
         * @param {Buffer|Array|string} message The input message to hash.
         * @param {Buffer|Array|string} secret The secret input used with the message.
         * @param {boolean} to_hex Whether to convert the result to hex or Base64.
         * @returns {string} Returns the hex or Base64 encoded result.
         */
        static __hmac_sha512( message, secret, to_hex ) {
            return _discordCrypt.__createHash( message, 'sha512', to_hex, true, secret );
        }

        /**
         * @public
         * @desc Returns an HMAC-Whirlpool-512 digest of the message.
         * @param {Buffer|Array|string} message The input message to hash.
         * @param {Buffer|Array|string} secret The secret input used with the message.
         * @param {boolean} to_hex Whether to convert the result to hex or Base64.
         * @returns {string} Returns the hex or Base64 encoded result.
         */
        static __hmac_whirlpool( message, secret, to_hex ) {
            return _discordCrypt.__createHash( message, 'whirlpool', to_hex, true, secret );
        }

        /**
         * @public
         * @desc Computes a derived digest using the PBKDF2 algorithm and SHA-160 as primitives.
         * @param {Buffer|Array|string} message The input message to hash.
         * @param {Buffer|Array|string} salt The random salting input used with the message.
         * @param {boolean} to_hex Whether to convert the result to hex or Base64.
         * @param {boolean} [message_is_hex] Whether to treat the message as a hex or Base64 string.
         *      If undefined, it is interpreted as a UTF-8 string.
         * @param {boolean} [salt_is_hex] Whether to treat the salt as a hex or Base64 string.
         *      If undefined, it is interpreted as a UTF-8 string.
         * @param {int} [key_length] The desired key length size in bytes. Default: 32.
         * @param {int} [iterations] The number of iterations to perform. Default: 5000.
         * @param {HashCallback} [callback] If defined, an async call is made that the result is passed to this when
         *      completed. If undefined, a sync call is made instead.
         * @returns {string|null} If a callback is defined, this returns nothing else it returns either a Base64 or hex
         *      encoded result.
         */
        static __pbkdf2_sha160(
            message,
            salt,
            to_hex,
            message_is_hex = undefined,
            salt_is_hex = undefined,
            key_length = 32,
            iterations = 5000,
            callback = undefined
        ) {
            return _discordCrypt.__pbkdf2(
                message,
                salt,
                to_hex,
                message_is_hex,
                salt_is_hex,
                callback,
                'sha1',
                key_length,
                iterations
            );
        }

        /**
         * @public
         * @desc Computes a derived digest using the PBKDF2 algorithm and SHA-256 as primitives.
         * @param {Buffer|Array|string} message The input message to hash.
         * @param {Buffer|Array|string} salt The random salting input used with the message.
         * @param {boolean} to_hex Whether to convert the result to hex or Base64.
         * @param {boolean} [message_is_hex] Whether to treat the message as a hex or Base64 string.
         *      If undefined, it is interpreted as a UTF-8 string.
         * @param {boolean} [salt_is_hex] Whether to treat the salt as a hex or Base64 string.
         *      If undefined, it is interpreted as a UTF-8 string.
         * @param {int} [key_length] The desired key length size in bytes. Default: 32.
         * @param {int} [iterations] The number of iterations to perform. Default: 5000.
         * @param {HashCallback} [callback] If defined, an async call is made that the result is passed to this when
         *      completed. If undefined, a sync call is made instead.
         * @returns {string|null} If a callback is defined, this returns nothing else it returns either a Base64 or hex
         *      encoded result.
         */
        static __pbkdf2_sha256(
            message,
            salt,
            to_hex,
            message_is_hex = undefined,
            salt_is_hex = undefined,
            key_length = 32,
            iterations = 5000,
            callback = undefined
        ) {
            return _discordCrypt.__pbkdf2(
                message,
                salt,
                to_hex,
                message_is_hex,
                salt_is_hex,
                callback,
                'sha256',
                key_length,
                iterations
            );
        }

        /**
         * @public
         * @desc Computes a derived digest using the PBKDF2 algorithm and SHA-512 as primitives.
         * @param {Buffer|Array|string} message The input message to hash.
         * @param {Buffer|Array|string} salt The random salting input used with the message.
         * @param {boolean} to_hex Whether to convert the result to hex or Base64.
         * @param {boolean} [message_is_hex] Whether to treat the message as a hex or Base64 string.
         *      If undefined, it is interpreted as a UTF-8 string.
         * @param {boolean} [salt_is_hex] Whether to treat the salt as a hex or Base64 string.
         *      If undefined, it is interpreted as a UTF-8 string.
         * @param {int} [key_length] The desired key length size in bytes. Default: 32.
         * @param {int} [iterations] The number of iterations to perform. Default: 5000.
         * @param {HashCallback} [callback] If defined, an async call is made that the result is passed to this when
         *      completed. If undefined, a sync call is made instead.
         * @returns {string|null} If a callback is defined, this returns nothing else it returns either a Base64 or hex
         *      encoded result.
         */
        static __pbkdf2_sha512(
            message,
            salt,
            to_hex,
            message_is_hex = undefined,
            salt_is_hex = undefined,
            key_length = 32,
            iterations = 5000,
            callback = undefined
        ) {
            return _discordCrypt.__pbkdf2(
                message,
                salt,
                to_hex,
                message_is_hex,
                salt_is_hex,
                callback,
                'sha512',
                key_length,
                iterations
            );
        }

        /**
         * @public
         * @desc Computes a derived digest using the PBKDF2 algorithm and Whirlpool-512 as primitives.
         * @param {Buffer|Array|string} message The input message to hash.
         * @param {Buffer|Array|string} salt The random salting input used with the message.
         * @param {boolean} to_hex Whether to convert the result to hex or Base64.
         * @param {boolean} [message_is_hex] Whether to treat the message as a hex or Base64 string.
         *      If undefined, it is interpreted as a UTF-8 string.
         * @param {boolean} [salt_is_hex] Whether to treat the salt as a hex or Base64 string.
         *      If undefined, it is interpreted as a UTF-8 string.
         * @param {int} [key_length] The desired key length size in bytes. Default: 32.
         * @param {int} [iterations] The number of iterations to perform. Default: 5000.
         * @param {HashCallback} [callback] If defined, an async call is made that the result is passed to this when
         *      completed. If undefined, a sync call is made instead.
         * @returns {string|null} If a callback is defined, this returns nothing else it returns either a Base64 or hex
         *      encoded result.
         */
        static __pbkdf2_whirlpool(
            message,
            salt,
            to_hex,
            message_is_hex = undefined,
            salt_is_hex = undefined,
            key_length = 32,
            iterations = 5000,
            callback = undefined
        ) {
            return _discordCrypt.__pbkdf2(
                message,
                salt,
                to_hex,
                message_is_hex,
                salt_is_hex,
                callback,
                'whirlpool',
                key_length,
                iterations
            );
        }


        /**
         * @public
         * @desc Blowfish encrypts a message.
         * @param {string|Buffer|Array} message The input message to encrypt.
         * @param {string|Buffer|Array} key The key used with the encryption cipher.
         * @param {string} cipher_mode The block operation mode of the cipher.
         *      This can be either [ 'CBC', 'CFB', 'OFB' ].
         * @param {string} padding_mode The padding scheme used to pad the message to the block length of the cipher.
         *      This can be either [ 'ANS1', 'PKC7', 'ISO1', 'ISO9' ].
         * @param {boolean} to_hex If true, the ciphertext is converted to a hex string, if false, it is
         *      converted to a Base64 string.
         * @param {boolean} is_message_hex If true, the message is treated as a hex string, if false, it is treated as
         *      a Base64 string. If undefined, the message is treated as a UTF-8 string.
         * @param {string|Buffer|Array} [one_time_salt] If specified, contains the 64-bit salt used to derive an IV and
         *      Key used to encrypt the message.
         * @param {int} [kdf_iteration_rounds] The number of rounds used to derive the actual key and IV via sha256.
         * @returns {Buffer} Returns a Buffer() object containing the resulting ciphertext.
         * @throws An exception indicating the error that occurred.
         */
        static __blowfish512_encrypt(
            message,
            key,
            cipher_mode,
            padding_mode,
            to_hex = false,
            is_message_hex = undefined,
            one_time_salt = undefined,
            kdf_iteration_rounds = 1000
        ) {
            /* Size constants for Blowfish. */
            const keySize = 512, blockSize = 64;

            /* Perform the encryption. */
            return _discordCrypt.__encrypt(
                'bf',
                cipher_mode,
                padding_mode,
                message,
                key,
                to_hex,
                is_message_hex,
                keySize,
                blockSize,
                one_time_salt,
                kdf_iteration_rounds
            );
        }

        /**
         * @public
         * @desc Blowfish decrypts a message.
         * @param {string|Buffer|Array} message The input message to decrypt.
         * @param {string|Buffer|Array} key The key used with the decryption cipher.
         * @param {string} cipher_mode The block operation mode of the cipher.
         *      This can be either [ 'CBC', 'CFB', 'OFB' ].
         * @param {string} padding_mode The padding scheme used to pad the message to the block length of the cipher.
         *      This can be either [ 'ANS1', 'PKC7', 'ISO1', 'ISO9' ].
         * @param {string} output_format The output format of the decrypted message.
         *      This can be either: [ 'hex', 'base64', 'latin1', 'utf8' ].
         * @param {boolean} [is_message_hex] If true, the message is treated as a hex string, if false, it is treated as
         *      a Base64 string. If undefined, the message is treated as a UTF-8 string.
         * @param {int} [kdf_iteration_rounds] The number of rounds used to derive the actual key and IV via sha256.
         * @returns {string|null} Returns a string of the desired format containing the plaintext or null if the chosen
         *      options are invalid.
         * @throws Exception indicating the error that occurred.
         */
        static __blowfish512_decrypt(
            message,
            key,
            cipher_mode,
            padding_mode,
            output_format = 'utf8',
            is_message_hex = undefined,
            kdf_iteration_rounds = 1000
        ) {
            /* Size constants for Blowfish. */
            const keySize = 512, blockSize = 64;

            /* Return the unpadded message. */
            return _discordCrypt.__decrypt(
                'bf',
                cipher_mode,
                padding_mode,
                message,
                key,
                output_format,
                is_message_hex,
                keySize,
                blockSize,
                kdf_iteration_rounds
            );
        }

        /**
         * @public
         * @desc AES-256 encrypts a message.
         * @param {string|Buffer|Array} message The input message to encrypt.
         * @param {string|Buffer|Array} key The key used with the encryption cipher.
         * @param {string} cipher_mode The block operation mode of the cipher.
         *      This can be either [ 'CBC', 'CFB', 'OFB' ].
         * @param {string} padding_mode The padding scheme used to pad the message to the block length of the cipher.
         *      This can be either [ 'ANS1', 'PKC7', 'ISO1', 'ISO9' ].
         * @param {boolean} to_hex If true, the ciphertext is converted to a hex string, if false, it is
         *      converted to a Base64 string.
         * @param {boolean} is_message_hex If true, the message is treated as a hex string, if false, it is treated as
         *      a Base64 string. If undefined, the message is treated as a UTF-8 string.
         * @param {string|Buffer|Array} [one_time_salt] If specified, contains the 64-bit salt used to derive an IV and
         *      Key used to encrypt the message.
         * @param {int} [kdf_iteration_rounds] The number of rounds used to derive the actual key and IV via sha256.
         * @returns {Buffer} Returns a Buffer() object containing the resulting ciphertext.
         * @throws An exception indicating the error that occurred.
         */
        static __aes256_encrypt(
            message,
            key,
            cipher_mode,
            padding_mode,
            to_hex = false,
            is_message_hex = undefined,
            one_time_salt = undefined,
            kdf_iteration_rounds = 1000
        ) {
            /* Size constants for AES-256. */
            const keySize = 256, blockSize = 128;

            /* Perform the encryption. */
            return _discordCrypt.__encrypt(
                'aes-256',
                cipher_mode,
                padding_mode,
                message,
                key,
                to_hex,
                is_message_hex,
                keySize,
                blockSize,
                one_time_salt,
                kdf_iteration_rounds
            );
        }

        /**
         * @public
         * @desc AES-256 decrypts a message.
         * @param {string|Buffer|Array} message The input message to decrypt.
         * @param {string|Buffer|Array} key The key used with the decryption cipher.
         * @param {string} cipher_mode The block operation mode of the cipher.
         *      This can be either [ 'CBC', 'CFB', 'OFB' ].
         * @param {string} padding_mode The padding scheme used to pad the message to the block length of the cipher.
         *      This can be either [ 'ANS1', 'PKC7', 'ISO1', 'ISO9' ].
         * @param {string} output_format The output format of the decrypted message.
         *      This can be either: [ 'hex', 'base64', 'latin1', 'utf8' ].
         * @param {boolean} [is_message_hex] If true, the message is treated as a hex string, if false, it is treated as
         *      a Base64 string. If undefined, the message is treated as a UTF-8 string.
         * @param {int} [kdf_iteration_rounds] The number of rounds used to derive the actual key and IV via sha256.
         * @returns {string|null} Returns a string of the desired format containing the plaintext or null if the chosen
         *      options are invalid.
         * @throws Exception indicating the error that occurred.
         */
        static __aes256_decrypt(
            message,
            key,
            cipher_mode,
            padding_mode,
            output_format = 'utf8',
            is_message_hex = undefined,
            kdf_iteration_rounds = 1000
        ) {
            /* Size constants for AES-256. */
            const keySize = 256, blockSize = 128;

            /* Return the unpadded message. */
            return _discordCrypt.__decrypt(
                'aes-256',
                cipher_mode,
                padding_mode,
                message,
                key,
                output_format,
                is_message_hex,
                keySize,
                blockSize,
                kdf_iteration_rounds
            );
        }

        /*  */
        /**
         * @public
         * @desc AES-256 decrypts a message in GCM mode.
         * @param {string|Buffer|Array} message The input message to encrypt.
         * @param {string|Buffer|Array} key The key used with the encryption cipher.
         * @param {string} padding_mode The padding scheme used to pad the message to the block length of the cipher.
         *      This can be either [ 'ANS1', 'PKC7', 'ISO1', 'ISO9' ].
         * @param {boolean} to_hex If true, the ciphertext is converted to a hex string, if false, it is
         *      converted to a Base64 string.
         * @param {boolean} is_message_hex If true, the message is treated as a hex string, if false, it is treated as
         *      a Base64 string. If undefined, the message is treated as a UTF-8 string.
         * @param {string|Buffer|Array} [additional_data] If specified, this additional data is used during GCM
         *      authentication.
         * @param {string|Buffer|Array} [one_time_salt] If specified, contains the 64-bit salt used to derive an IV and
         *      Key used to encrypt the message.
         * @param {int} [kdf_iteration_rounds] The number of rounds used to derive the actual key and IV via sha256.
         * @returns {Buffer} Returns a Buffer() object containing the resulting ciphertext.
         * @throws An exception indicating the error that occurred.
         */
        static __aes256_encrypt_gcm(
            message,
            key,
            padding_mode,
            to_hex = false,
            is_message_hex = undefined,
            additional_data = undefined,
            one_time_salt = undefined,
            kdf_iteration_rounds = 1000
        ) {
            const block_cipher_size = 128, key_size_bits = 256;
            const cipher_name = 'aes-256-gcm';
            const crypto = require( 'crypto' );

            let _message, _key, _iv, _salt, _derived, _encrypt;

            /* Pad the message to the nearest block boundary. */
            _message = _discordCrypt.__padMessage( message, padding_mode, key_size_bits, is_message_hex );

            /* Get the key as a buffer. */
            _key = _discordCrypt.__validateKeyIV( key, key_size_bits );

            /* Check if using a predefined salt. */
            if ( one_time_salt !== undefined ) {
                /* Convert the salt to a Buffer. */
                _salt = _discordCrypt.__toBuffer( one_time_salt );

                /* Don't bother continuing if conversions have failed. */
                if ( !_salt || _salt.length === 0 )
                    return null;

                /* Only 64 bits is used for a salt. If it's not that length, hash it and use the result. */
                if ( _salt.length !== 8 )
                    _salt = Buffer.from( _discordCrypt.__whirlpool64( _salt, true ), 'hex' );
            }
            else {
                /* Generate a random salt to derive the key and IV. */
                _salt = crypto.randomBytes( 8 );
            }

            /* Derive the key length and IV length. */
            _derived = _discordCrypt.__pbkdf2_sha256( _key.toString( 'hex' ), _salt.toString( 'hex' ), true, true, true,
                ( block_cipher_size / 8 ) + ( key_size_bits / 8 ), kdf_iteration_rounds );

            /* Slice off the IV. */
            _iv = _derived.slice( 0, block_cipher_size / 8 );

            /* Slice off the key. */
            _key = _derived.slice( block_cipher_size / 8, ( block_cipher_size / 8 ) + ( key_size_bits / 8 ) );

            /* Create the cipher with derived IV and key. */
            _encrypt = crypto.createCipheriv( cipher_name, _key, _iv );

            /* Add the additional data if necessary. */
            if ( additional_data !== undefined )
                _encrypt.setAAD( _discordCrypt.__toBuffer( additional_data ) );

            /* Disable automatic PKCS #7 padding. We do this in-house. */
            _encrypt.setAutoPadding( false );

            /* Get the cipher text. */
            let _ct = _encrypt.update( _message, undefined, 'hex' );
            _ct += _encrypt.final( 'hex' );

            /* Return the auth tag prepended with the salt to the message. */
            return Buffer.from(
                _encrypt.getAuthTag().toString( 'hex' ) + _salt.toString( 'hex' ) + _ct,
                'hex'
            ).toString( to_hex ? 'hex' : 'base64' );
        }

        /**
         * @public
         * @desc AES-256 decrypts a message in GCM mode.
         * @param {string|Buffer|Array} message The input message to decrypt.
         * @param {string|Buffer|Array} key The key used with the decryption cipher.
         * @param {string} padding_mode The padding scheme used to pad the message to the block length of the cipher.
         *      This can be either [ 'ANS1', 'PKC7', 'ISO1', 'ISO9' ].
         * @param {string} output_format The output format of the decrypted message.
         *      This can be either: [ 'hex', 'base64', 'latin1', 'utf8' ].
         * @param {boolean} [is_message_hex] If true, the message is treated as a hex string, if false, it is treated as
         *      a Base64 string. If undefined, the message is treated as a UTF-8 string.
         * @param {string|Buffer|Array} [additional_data] If specified, this additional data is used during GCM
         *      authentication.
         * @param {int} [kdf_iteration_rounds] The number of rounds used to derive the actual key and IV via sha256.
         * @returns {string|null} Returns a string of the desired format containing the plaintext or null if the chosen
         *      options are invalid.
         * @throws Exception indicating the error that occurred.
         */
        static __aes256_decrypt_gcm(
            message,
            key,
            padding_mode,
            output_format = 'utf8',
            is_message_hex = undefined,
            additional_data = undefined,
            kdf_iteration_rounds = 1000
        ) {
            const block_cipher_size = 128, key_size_bits = 256;
            const cipher_name = 'aes-256-gcm';
            const crypto = require( 'crypto' );

            /* Buffered parameters. */
            let _message, _key, _iv, _salt, _authTag, _derived, _decrypt;

            /* Get the message as a buffer. */
            _message = _discordCrypt.__validateMessage( message, is_message_hex );

            /* Get the key as a buffer. */
            _key = _discordCrypt.__validateKeyIV( key, key_size_bits );

            /* Retrieve the auth tag. */
            _authTag = _message.slice( 0, block_cipher_size / 8 );

            /* Splice the message. */
            _message = _message.slice( block_cipher_size / 8 );

            /* Retrieve the 64-bit salt. */
            _salt = _message.slice( 0, 8 );

            /* Splice the message. */
            _message = _message.slice( 8 );

            /* Derive the key length and IV length. */
            _derived = _discordCrypt.__pbkdf2_sha256( _key.toString( 'hex' ), _salt.toString( 'hex' ), true, true, true,
                ( block_cipher_size / 8 ) + ( key_size_bits / 8 ), kdf_iteration_rounds );

            /* Slice off the IV. */
            _iv = _derived.slice( 0, block_cipher_size / 8 );

            /* Slice off the key. */
            _key = _derived.slice( block_cipher_size / 8, ( block_cipher_size / 8 ) + ( key_size_bits / 8 ) );

            /* Create the cipher with IV. */
            _decrypt = crypto.createDecipheriv( cipher_name, _key, _iv );

            /* Set the authentication tag. */
            _decrypt.setAuthTag( _authTag );

            /* Set the additional data for verification if necessary. */
            if ( additional_data !== undefined )
                _decrypt.setAAD( _discordCrypt.__toBuffer( additional_data ) );

            /* Disable automatic PKCS #7 padding. We do this in-house. */
            _decrypt.setAutoPadding( false );

            /* Decrypt the cipher text. */
            let _pt = _decrypt.update( _message, undefined, 'hex' );
            _pt += _decrypt.final( 'hex' );

            /* Unpad the message. */
            _pt = _discordCrypt.__padMessage( _pt, padding_mode, key_size_bits, true, true );

            /* Return the buffer. */
            return _pt.toString( output_format );
        }

        /**
         * @public
         * @desc Camellia-256 encrypts a message.
         * @param {string|Buffer|Array} message The input message to encrypt.
         * @param {string|Buffer|Array} key The key used with the encryption cipher.
         * @param {string} cipher_mode The block operation mode of the cipher.
         *      This can be either [ 'CBC', 'CFB', 'OFB' ].
         * @param {string} padding_mode The padding scheme used to pad the message to the block length of the cipher.
         *      This can be either [ 'ANS1', 'PKC7', 'ISO1', 'ISO9' ].
         * @param {boolean} to_hex If true, the ciphertext is converted to a hex string, if false, it is
         *      converted to a Base64 string.
         * @param {boolean} is_message_hex If true, the message is treated as a hex string, if false, it is treated as
         *      a Base64 string. If undefined, the message is treated as a UTF-8 string.
         * @param {string|Buffer|Array} [one_time_salt] If specified, contains the 64-bit salt used to derive an IV and
         *      Key used to encrypt the message.
         * @param {int} [kdf_iteration_rounds] The number of rounds used to derive the actual key and IV via sha256.
         * @returns {Buffer} Returns a Buffer() object containing the resulting ciphertext.
         * @throws An exception indicating the error that occurred.
         */
        static __camellia256_encrypt(
            message,
            key,
            cipher_mode,
            padding_mode,
            to_hex = false,
            is_message_hex = undefined,
            one_time_salt = undefined,
            kdf_iteration_rounds = 1000
        ) {
            /* Size constants for Camellia-256. */
            const keySize = 256, blockSize = 128;

            /* Perform the encryption. */
            return _discordCrypt.__encrypt(
                'camellia-256',
                cipher_mode,
                padding_mode,
                message,
                key,
                to_hex,
                is_message_hex,
                keySize,
                blockSize,
                one_time_salt,
                kdf_iteration_rounds
            );
        }

        /**
         * @public
         * @desc Camellia-256 decrypts a message.
         * @param {string|Buffer|Array} message The input message to decrypt.
         * @param {string|Buffer|Array} key The key used with the decryption cipher.
         * @param {string} cipher_mode The block operation mode of the cipher.
         *      This can be either [ 'CBC', 'CFB', 'OFB' ].
         * @param {string} padding_mode The padding scheme used to pad the message to the block length of the cipher.
         *      This can be either [ 'ANS1', 'PKC7', 'ISO1', 'ISO9' ].
         * @param {string} output_format The output format of the decrypted message.
         *      This can be either: [ 'hex', 'base64', 'latin1', 'utf8' ].
         * @param {boolean} [is_message_hex] If true, the message is treated as a hex string, if false, it is treated as
         *      a Base64 string. If undefined, the message is treated as a UTF-8 string.
         * @param {int} [kdf_iteration_rounds] The number of rounds used to derive the actual key and IV via sha256.
         * @returns {string|null} Returns a string of the desired format containing the plaintext or null if the chosen
         *      options are invalid.
         * @throws Exception indicating the error that occurred.
         */
        static __camellia256_decrypt(
            message,
            key,
            cipher_mode,
            padding_mode,
            output_format = 'utf8',
            is_message_hex = undefined,
            kdf_iteration_rounds = 1000
        ) {
            /* Size constants for Camellia-256. */
            const keySize = 256, blockSize = 128;

            /* Return the unpadded message. */
            return _discordCrypt.__decrypt(
                'camellia-256',
                cipher_mode,
                padding_mode,
                message,
                key,
                output_format,
                is_message_hex,
                keySize,
                blockSize,
                kdf_iteration_rounds
            );
        }

        /**
         * @public
         * @desc TripleDES-192 encrypts a message.
         * @param {string|Buffer|Array} message The input message to encrypt.
         * @param {string|Buffer|Array} key The key used with the encryption cipher.
         * @param {string} cipher_mode The block operation mode of the cipher.
         *      This can be either [ 'CBC', 'CFB', 'OFB' ].
         * @param {string} padding_mode The padding scheme used to pad the message to the block length of the cipher.
         *      This can be either [ 'ANS1', 'PKC7', 'ISO1', 'ISO9' ].
         * @param {boolean} to_hex If true, the ciphertext is converted to a hex string, if false, it is
         *      converted to a Base64 string.
         * @param {boolean} is_message_hex If true, the message is treated as a hex string, if false, it is treated as
         *      a Base64 string. If undefined, the message is treated as a UTF-8 string.
         * @param {string|Buffer|Array} [one_time_salt] If specified, contains the 64-bit salt used to derive an IV and
         *      Key used to encrypt the message.
         * @param {int} [kdf_iteration_rounds] The number of rounds used to derive the actual key and IV via sha256.
         * @returns {Buffer} Returns a Buffer() object containing the resulting ciphertext.
         * @throws An exception indicating the error that occurred.
         */
        static __tripledes192_encrypt(
            message,
            key,
            cipher_mode,
            padding_mode,
            to_hex = false,
            is_message_hex = undefined,
            one_time_salt = undefined,
            kdf_iteration_rounds = 1000
        ) {
            /* Size constants for TripleDES-192. */
            const keySize = 192, blockSize = 64;

            /* Perform the encryption. */
            return _discordCrypt.__encrypt(
                'des-ede3',
                cipher_mode,
                padding_mode,
                message,
                key,
                to_hex,
                is_message_hex,
                keySize,
                blockSize,
                one_time_salt,
                kdf_iteration_rounds
            );
        }

        /**
         * @public
         * @desc TripleDES-192 decrypts a message.
         * @param {string|Buffer|Array} message The input message to decrypt.
         * @param {string|Buffer|Array} key The key used with the decryption cipher.
         * @param {string} cipher_mode The block operation mode of the cipher.
         *      This can be either [ 'CBC', 'CFB', 'OFB' ].
         * @param {string} padding_mode The padding scheme used to pad the message to the block length of the cipher.
         *      This can be either [ 'ANS1', 'PKC7', 'ISO1', 'ISO9' ].
         * @param {string} output_format The output format of the decrypted message.
         *      This can be either: [ 'hex', 'base64', 'latin1', 'utf8' ].
         * @param {boolean} [is_message_hex] If true, the message is treated as a hex string, if false, it is treated as
         *      a Base64 string. If undefined, the message is treated as a UTF-8 string.
         * @param {int} [kdf_iteration_rounds] The number of rounds used to derive the actual key and IV via sha256.
         * @returns {string|null} Returns a string of the desired format containing the plaintext or null if the chosen
         *      options are invalid.
         * @throws Exception indicating the error that occurred.
         */
        static __tripledes192_decrypt(
            message,
            key,
            cipher_mode,
            padding_mode,
            output_format = 'utf8',
            is_message_hex = undefined,
            kdf_iteration_rounds = 1000
        ) {
            /* Size constants for TripleDES-192. */
            const keySize = 192, blockSize = 64;

            /* Return the unpadded message. */
            return _discordCrypt.__decrypt(
                'des-ede3',
                cipher_mode,
                padding_mode,
                message,
                key,
                output_format,
                is_message_hex,
                keySize,
                blockSize,
                kdf_iteration_rounds
            );
        }

        /**
         * @public
         * @desc IDEA-128 encrypts a message.
         * @param {string|Buffer|Array} message The input message to encrypt.
         * @param {string|Buffer|Array} key The key used with the encryption cipher.
         * @param {string} cipher_mode The block operation mode of the cipher.
         *      This can be either [ 'CBC', 'CFB', 'OFB' ].
         * @param {string} padding_mode The padding scheme used to pad the message to the block length of the cipher.
         *      This can be either [ 'ANS1', 'PKC7', 'ISO1', 'ISO9' ].
         * @param {boolean} to_hex If true, the ciphertext is converted to a hex string, if false, it is
         *      converted to a Base64 string.
         * @param {boolean} is_message_hex If true, the message is treated as a hex string, if false, it is treated as
         *      a Base64 string. If undefined, the message is treated as a UTF-8 string.
         * @param {string|Buffer|Array} [one_time_salt] If specified, contains the 64-bit salt used to derive an IV and
         *      Key used to encrypt the message.
         * @param {int} [kdf_iteration_rounds] The number of rounds used to derive the actual key and IV via sha256.
         * @returns {Buffer} Returns a Buffer() object containing the resulting ciphertext.
         * @throws An exception indicating the error that occurred.
         */
        static __idea128_encrypt(
            message,
            key,
            cipher_mode,
            padding_mode,
            to_hex = false,
            is_message_hex = undefined,
            one_time_salt = undefined,
            kdf_iteration_rounds = 1000
        ) {
            /* Size constants for IDEA-128. */
            const keySize = 128, blockSize = 64;

            /* Perform the encryption. */
            return _discordCrypt.__encrypt(
                'idea',
                cipher_mode,
                padding_mode,
                message,
                key,
                to_hex,
                is_message_hex,
                keySize,
                blockSize,
                one_time_salt,
                kdf_iteration_rounds
            );
        }

        /**
         * @public
         * @desc IDEA-128 decrypts a message.
         * @param {string|Buffer|Array} message The input message to decrypt.
         * @param {string|Buffer|Array} key The key used with the decryption cipher.
         * @param {string} cipher_mode The block operation mode of the cipher.
         *      This can be either [ 'CBC', 'CFB', 'OFB' ].
         * @param {string} padding_mode The padding scheme used to pad the message to the block length of the cipher.
         *      This can be either [ 'ANS1', 'PKC7', 'ISO1', 'ISO9' ].
         * @param {string} output_format The output format of the decrypted message.
         *      This can be either: [ 'hex', 'base64', 'latin1', 'utf8' ].
         * @param {boolean} [is_message_hex] If true, the message is treated as a hex string, if false, it is treated as
         *      a Base64 string. If undefined, the message is treated as a UTF-8 string.
         * @param {int} [kdf_iteration_rounds] The number of rounds used to derive the actual key and IV via sha256.
         * @returns {string|null} Returns a string of the desired format containing the plaintext or null if the chosen
         *      options are invalid.
         * @throws Exception indicating the error that occurred.
         */
        static __idea128_decrypt(
            message,
            key,
            cipher_mode,
            padding_mode,
            output_format = 'utf8',
            is_message_hex = undefined,
            kdf_iteration_rounds = 1000
        ) {
            /* Size constants for IDEA-128. */
            const keySize = 128, blockSize = 64;

            /* Return the unpadded message. */
            return _discordCrypt.__decrypt(
                'idea',
                cipher_mode,
                padding_mode,
                message,
                key,
                output_format,
                is_message_hex,
                keySize,
                blockSize,
                kdf_iteration_rounds
            );
        }

        /* ========================================================= */
    }

    /* Freeze the prototype. */
    _freeze( _discordCrypt.prototype );

    /* Freeze the class definition. */
    _freeze( _discordCrypt );

    return _discordCrypt;
} )();

/* Also freeze the method. */
Object.freeze( discordCrypt );

/* Required for code coverage reports. */
module.exports = { discordCrypt };<|MERGE_RESOLUTION|>--- conflicted
+++ resolved
@@ -5919,20 +5919,13 @@
                                 message[ i ].indexOf( 'del?ident=' ) === -1
                             )
                                 message[ i ] =
-                                    `<a target="_blank" rel="noopener noreferrer" href="${url.href}">
-                                    ${url.href}</a>
-<<<<<<< HEAD
-                                    <iframe src=${message[ i ]} width="100%" height="400px">
-=======
-                                    <iframe src=${url.href} width="100%" height="400px">
->>>>>>> 69e189e4
-                                    </iframe><br/><br/>`;
+                                    `<a target="_blank" rel="noopener noreferrer" href="${url.href}">${url.href}</a>
+                                    <iframe src=${url.href} width="100%" height="400px"></iframe><br/><br/>`;
 
                             else
                                 /* Replaces the inputted URL with a formatted one */
                                 message[ i ] =
-                                    `<a target="_blank" rel="noopener noreferrer" href="${url.href}">
-                                    ${url.href}</a>`;
+                                    `<a target="_blank" rel="noopener noreferrer" href="${url.href}">${url.href}</a>`;
                         }
 
                     }
