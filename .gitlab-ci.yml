--- conflicted
+++ resolved
@@ -11,11 +11,7 @@
 - test
 - deploy
 
-<<<<<<< HEAD
-# Executed on every other branch but the master branch to perform general tests.
-=======
 # Executed on every other branch but the master branch to perform full tests.
->>>>>>> dca41d5a
 test:
   stage: test
   script:
@@ -25,11 +21,7 @@
   except:
    - master
 
-<<<<<<< HEAD
-# Perform code coverage only on the master branch.
-=======
 # Perform code coverage only on the master & development branches.
->>>>>>> dca41d5a
 cover_test:
   stage: test
   script:
@@ -43,14 +35,9 @@
   allow_failure: false
   only:
    - master
-<<<<<<< HEAD
-
-# Build the code coverage report only on the master branch.
-=======
    - development
 
 # Upload the code coverage report only on the master branch.
->>>>>>> dca41d5a
 pages:
   stage: deploy
   dependencies:
@@ -62,4 +49,4 @@
     - public
    expire_in: 30 days
   only:
-   - master+   - master
